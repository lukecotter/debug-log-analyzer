{
  "description": "LogViewer",
  "name": "log-viewer",
  "private": true,
  "scripts": {
    "build": "rollup -c rollup.config.mjs",
    "lint": "concurrently 'eslint modules --ext ts' 'npm run tsc:lint'",
    "watch": "rollup -w -c rollup.config.mjs",
    "web": "http-server",
    "debug": "concurrently 'pnpm:web' 'pnpm:watch'",
    "prettier-format": "prettier 'modules/**/*.ts' --write",
    "tsc:lint": "tsc --noemit --skipLibCheck"
  },
  "version": "0.1.0",
  "dependencies": {
    "@apexdevtools/apex-parser": "^4.1.0",
    "@vscode/codicons": "^0.0.36",
    "@vscode/webview-ui-toolkit": "^1.4.0",
<<<<<<< HEAD
    "lit": "^3.1.3",
    "tabulator-tables": "^6.3.0"
=======
    "lit": "^3.2.1",
    "tabulator-tables": "^6.2.1"
>>>>>>> 7a6a7721
  },
  "devDependencies": {
    "@types/tabulator-tables": "^6.2.3",
    "@typescript-eslint/eslint-plugin": "^8.18.1",
    "@typescript-eslint/parser": "^8.18.1",
    "concurrently": "^9.1.0",
    "http-server": "^14.1.1",
    "postcss": "^8.4.49",
    "sass": "^1.78.0",
    "typescript": "^5.7.2"
  }
}<|MERGE_RESOLUTION|>--- conflicted
+++ resolved
@@ -16,13 +16,8 @@
     "@apexdevtools/apex-parser": "^4.1.0",
     "@vscode/codicons": "^0.0.36",
     "@vscode/webview-ui-toolkit": "^1.4.0",
-<<<<<<< HEAD
-    "lit": "^3.1.3",
+    "lit": "^3.2.1",
     "tabulator-tables": "^6.3.0"
-=======
-    "lit": "^3.2.1",
-    "tabulator-tables": "^6.2.1"
->>>>>>> 7a6a7721
   },
   "devDependencies": {
     "@types/tabulator-tables": "^6.2.3",
