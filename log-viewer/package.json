{
  "description": "LogViewer",
  "name": "logviewer",
  "private": true,
  "scripts": {
    "test": "jest",
<<<<<<< HEAD
    "test:ci": "jest --runInBand",
=======
>>>>>>> b04201ce
    "build": "rollup -c rollup.config.js",
    "lint": "eslint modules --ext ts",
    "watch": "rollup -w -c rollup.config.js",
    "web": "http-server",
<<<<<<< HEAD
    "debug": "concurrently \"npm:web\" \"npm:watch\""
=======
    "debug": "concurrently \"npm:web\" \"npm:watch\"",
    "prettier-format": "prettier --config .prettierrc 'modules/**/*.ts' --write"
>>>>>>> b04201ce
  },
  "version": "0.1.0",
  "dependencies": {
    "lit": "^2.0.0"
  },
  "devDependencies": {
<<<<<<< HEAD
    "@rollup/plugin-commonjs": "^22.x.x",
    "@rollup/plugin-node-resolve": "^13.0.0",
    "@rollup/plugin-typescript": "^8.0.0",
    "@types/jest": "^28.x.x",
    "@typescript-eslint/eslint-plugin": "^5.x.x",
    "@typescript-eslint/parser": "^5.x.x",
    "concurrently": "^7.x.x",
    "http-server": "^14.x.x",
    "jest": "^28.x.x",
    "jest-environment-jsdom": "^28.x.x",
    "postcss": "^8.0.0",
    "rollup": "^2.0.0",
    "rollup-plugin-postcss": "^4.0.0",
    "rollup-plugin-terser": "^7.0.0",
    "ts-jest": "^28.0.0",
    "tslib": "^2.0.0",
=======
    "@babel/core": "^7.14.6",
    "@babel/plugin-transform-modules-commonjs": "^7.7.0",
    "@babel/preset-env": "^7.16.4",
    "@babel/preset-typescript": "^7.16.0",
    "@rollup/plugin-commonjs": "^20.0.0",
    "@rollup/plugin-node-resolve": "^13.0.4",
    "@rollup/plugin-typescript": "^8.2.1",
    "@types/jest": "^27.5.2",
    "@typescript-eslint/eslint-plugin": "^5.33.0",
    "@typescript-eslint/parser": "^5.33.0",
    "babel-plugin-rewire": "^1.2.0",
    "concurrently": "^6.2.1",
    "eslint-config-prettier": "^8.5.0",
    "eslint-plugin-prettier": "^4.2.1",
    "http-server": "^13.0.2",
    "jest": "^28.1.2",
    "jest-environment-jsdom": "^28.1.2",
    "postcss": "^8.3.5",
    "prettier": "^2.7.1",
    "rollup": "^2.0.0",
    "rollup-plugin-postcss": "^4.0.0",
    "rollup-plugin-terser": "^7.0.2",
    "ts-jest": "^28.0.5",
    "tslib": "^2.3.0",
>>>>>>> b04201ce
    "typescript": "^4.0.0"
  }
}<|MERGE_RESOLUTION|>--- conflicted
+++ resolved
@@ -4,27 +4,19 @@
   "private": true,
   "scripts": {
     "test": "jest",
-<<<<<<< HEAD
     "test:ci": "jest --runInBand",
-=======
->>>>>>> b04201ce
     "build": "rollup -c rollup.config.js",
     "lint": "eslint modules --ext ts",
     "watch": "rollup -w -c rollup.config.js",
     "web": "http-server",
-<<<<<<< HEAD
-    "debug": "concurrently \"npm:web\" \"npm:watch\""
-=======
     "debug": "concurrently \"npm:web\" \"npm:watch\"",
     "prettier-format": "prettier --config .prettierrc 'modules/**/*.ts' --write"
->>>>>>> b04201ce
   },
   "version": "0.1.0",
   "dependencies": {
     "lit": "^2.0.0"
   },
   "devDependencies": {
-<<<<<<< HEAD
     "@rollup/plugin-commonjs": "^22.x.x",
     "@rollup/plugin-node-resolve": "^13.0.0",
     "@rollup/plugin-typescript": "^8.0.0",
@@ -32,41 +24,18 @@
     "@typescript-eslint/eslint-plugin": "^5.x.x",
     "@typescript-eslint/parser": "^5.x.x",
     "concurrently": "^7.x.x",
+    "eslint-config-prettier": "^8.5.0",
+    "eslint-plugin-prettier": "^4.2.1",
     "http-server": "^14.x.x",
     "jest": "^28.x.x",
     "jest-environment-jsdom": "^28.x.x",
     "postcss": "^8.0.0",
+    "prettier": "^2.7.1",
     "rollup": "^2.0.0",
     "rollup-plugin-postcss": "^4.0.0",
     "rollup-plugin-terser": "^7.0.0",
     "ts-jest": "^28.0.0",
     "tslib": "^2.0.0",
-=======
-    "@babel/core": "^7.14.6",
-    "@babel/plugin-transform-modules-commonjs": "^7.7.0",
-    "@babel/preset-env": "^7.16.4",
-    "@babel/preset-typescript": "^7.16.0",
-    "@rollup/plugin-commonjs": "^20.0.0",
-    "@rollup/plugin-node-resolve": "^13.0.4",
-    "@rollup/plugin-typescript": "^8.2.1",
-    "@types/jest": "^27.5.2",
-    "@typescript-eslint/eslint-plugin": "^5.33.0",
-    "@typescript-eslint/parser": "^5.33.0",
-    "babel-plugin-rewire": "^1.2.0",
-    "concurrently": "^6.2.1",
-    "eslint-config-prettier": "^8.5.0",
-    "eslint-plugin-prettier": "^4.2.1",
-    "http-server": "^13.0.2",
-    "jest": "^28.1.2",
-    "jest-environment-jsdom": "^28.1.2",
-    "postcss": "^8.3.5",
-    "prettier": "^2.7.1",
-    "rollup": "^2.0.0",
-    "rollup-plugin-postcss": "^4.0.0",
-    "rollup-plugin-terser": "^7.0.2",
-    "ts-jest": "^28.0.5",
-    "tslib": "^2.3.0",
->>>>>>> b04201ce
     "typescript": "^4.0.0"
   }
 }