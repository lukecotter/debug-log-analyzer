/*
 * Copyright (c) 2020 Certinia Inc. All rights reserved.
 */
import '../resources/css/AnalysisView.css';
import '../resources/css/Settings.css';
import '../resources/css/Status.css';
import '../resources/css/Tabber.css';
import '../resources/css/TimelineView.css';
import '../resources/css/TreeView.css';
import { DatabaseAccess } from './Database';
import { setNamespaces } from './NamespaceExtrator';
import renderTimeline, { renderTimelineKey, setColors } from './Timeline';
import renderTreeView from './TreeView';
import { showTab } from './Util';
import { renderAnalysis } from './analysis-view/AnalysisView';
import { renderDBGrid } from './database-view/DatabaseView';
import parseLog, {
  LogSetting,
  RootNode,
  TimedNode,
  getLogSettings,
  getRootMethod,
  totalDuration,
  truncated,
} from './parsers/TreeParser';
<<<<<<< HEAD
import { renderCallTree } from './calltree-view/CalltreeView';
import renderTimeline, { setColors, renderTimelineKey } from './Timeline';
import { renderAnalysis } from './analysis-view/AnalysisView';
import { DatabaseAccess } from './Database';
import { setNamespaces } from './NamespaceExtrator';
=======
>>>>>>> 0fe2224a
import { hostService } from './services/VSCodeService';

let logSize: number;
export let rootMethod: RootNode;

async function setStatus(name: string, path: string, status: string, color?: string) {
  const statusHolder = document.getElementById('status') as HTMLDivElement,
    nameSpan = document.createElement('span'),
    nameLink = document.createElement('a'),
    statusSpan = document.createElement('span'),
    sizeText = logSize ? (logSize / 1000000).toFixed(2) + ' MB' : '',
    elapsedText = totalDuration ? (totalDuration / 1000000000).toFixed(3) + ' Sec' : '',
    infoSep = sizeText && elapsedText ? ', ' : '',
    infoText = sizeText || elapsedText ? '\xA0(' + sizeText + infoSep + elapsedText + ')' : '';

  nameLink.setAttribute('href', '#');
  nameLink.appendChild(document.createTextNode(name));
  nameLink.addEventListener('click', () => hostService().openPath(path));
  nameSpan.appendChild(nameLink);
  nameSpan.appendChild(document.createTextNode(infoText + '\xA0-\xA0'));

  statusSpan.innerText = status;
  if (color) {
    statusSpan.style.color = color;
  }

  statusHolder.innerHTML = '';
  statusHolder.appendChild(nameSpan);
  statusHolder.appendChild(statusSpan);

  if (Array.isArray(truncated)) {
    truncated.forEach((entry) => {
      const reasonSpan = document.createElement('span');

      reasonSpan.innerText = entry.reason;
      reasonSpan.className = 'reason';
      reasonSpan.style.backgroundColor = entry.color;

      const tooltipSpan = document.createElement('span');
      tooltipSpan.className = 'tooltip';
      tooltipSpan.innerText = entry.reason;

      statusHolder.appendChild(reasonSpan);
      statusHolder.appendChild(tooltipSpan);
    });
  }
  await waitForRender();
}

async function markContainers(node: TimedNode) {
  const children = node.children,
    len = children.length;

  node.totalDmlCount = 0;
  node.totalSoqlCount = 0;
  node.totalThrownCount = 0;

  for (let i = 0; i < len; ++i) {
    const child = children[i];

    if (child instanceof TimedNode) {
      if (child.type === 'DML_BEGIN') {
        ++node.totalDmlCount;
      }
      if (child.type === 'SOQL_EXECUTE_BEGIN') {
        ++node.totalSoqlCount;
      }
      if (child.type === 'EXCEPTION_THROWN') {
        ++node.totalThrownCount;
      }
      markContainers(child);
      node.totalDmlCount += child.totalDmlCount;
      node.totalSoqlCount += child.totalSoqlCount;
      node.totalThrownCount += child.totalThrownCount;
    }
  }
}

let timerText: string, startTime: number;

function timer(text: string) {
  const time = Date.now();
  if (timerText) {
    console.debug(timerText + ' = ' + (time - startTime) + 'ms');
  }
  timerText = text;
  startTime = time;
}

async function renderLogSettings(logSettings: LogSetting[]) {
  const holder = document.getElementById('logSettings') as HTMLDivElement;

  holder.innerHTML = '';
  const fragment = document.createDocumentFragment();
  for (const { key, level } of logSettings) {
    if (level !== 'NONE') {
      const setting = document.createElement('div'),
        title = document.createElement('span'),
        value = document.createElement('span');

      title.innerText = key + ':';
      title.className = 'settingTitle';
      value.innerText = level;
      value.className = 'settingValue';
      setting.className = 'setting';
      setting.appendChild(title);
      setting.appendChild(value);
      fragment.appendChild(setting);
    }
  }

  holder.appendChild(fragment);
}

async function displayLog(log: string, name: string, path: string) {
  name = name.trim();
  path = path.trim();
  logSize = log.length;
  await setStatus(name, path, 'Processing...');

  timer('parseLog');
  await Promise.all([renderLogSettings(getLogSettings(log)), parseLog(log)]);

  timer('getRootMethod');
  rootMethod = getRootMethod();

  timer('analyse');
  await Promise.all([setNamespaces(rootMethod), markContainers(rootMethod)]);
  await Promise.all([DatabaseAccess.create(rootMethod)]);

  await setStatus(name, path, 'Rendering...');

  timer('renderViews');
  await renderTimeline(rootMethod);

  timer('');
  setStatus(name, path, 'Ready', truncated.length > 0 ? 'red' : 'green');
}

async function waitForRender() {
  await new Promise((resolve) => window.requestAnimationFrame(resolve));
  await new Promise((resolve) => setTimeout(resolve));
}

function readLog() {
  const name = document.getElementById('LOG_FILE_NAME')?.innerHTML;
  const path = document.getElementById('LOG_FILE_PATH')?.innerHTML;
  const logUri = document.getElementById('LOG_FILE_URI')?.innerHTML;

  if (logUri) {
    fetch(logUri)
      .then((response) => {
        return response.text();
      })
      .then((data) => {
        displayLog(data ?? '', name ?? '', path ?? '');
      });
  }
}

function onTabSelect(evt: Event) {
  const input = evt.target as HTMLElement;
  showTab(input.id);
}

function handleMessage(evt: MessageEvent) {
  const message = evt.data;
  switch (message.command) {
    case 'getConfig':
      setColors(message.data.timeline.colors);
      renderTimelineKey();
      break;
    case 'streamLog':
      displayLog(message.data, message.name, '');
  }
}

function onInit(): void {
  const tabHolder = document.querySelector('.tabHolder');
  tabHolder?.querySelectorAll('.tab').forEach((t) => t.addEventListener('click', onTabSelect));

  const dbTab = document.getElementById('databaseTab');
  if (dbTab) {
    dbTab.addEventListener('click', renderDBGrid, { once: true });
  }

  const analysisTab = document.getElementById('analysisTab');
  if (analysisTab) {
    analysisTab.addEventListener('click', () => renderAnalysis(rootMethod), { once: true });
  }

  const calltreeTab = document.getElementById('treeTab');
  if (calltreeTab) {
    calltreeTab.addEventListener('click', () => renderCallTree(rootMethod), { once: true });
  }

  const helpButton = document.querySelector('.helpLink');
  if (helpButton) {
    helpButton.addEventListener('click', () => hostService().openHelp());
  }

  hostService().getConfig();
  readLog();
}

window.addEventListener('DOMContentLoaded', onInit);
window.addEventListener('message', handleMessage);<|MERGE_RESOLUTION|>--- conflicted
+++ resolved
@@ -10,9 +10,9 @@
 import { DatabaseAccess } from './Database';
 import { setNamespaces } from './NamespaceExtrator';
 import renderTimeline, { renderTimelineKey, setColors } from './Timeline';
-import renderTreeView from './TreeView';
 import { showTab } from './Util';
 import { renderAnalysis } from './analysis-view/AnalysisView';
+import { renderCallTree } from './calltree-view/CalltreeView';
 import { renderDBGrid } from './database-view/DatabaseView';
 import parseLog, {
   LogSetting,
@@ -23,14 +23,6 @@
   totalDuration,
   truncated,
 } from './parsers/TreeParser';
-<<<<<<< HEAD
-import { renderCallTree } from './calltree-view/CalltreeView';
-import renderTimeline, { setColors, renderTimelineKey } from './Timeline';
-import { renderAnalysis } from './analysis-view/AnalysisView';
-import { DatabaseAccess } from './Database';
-import { setNamespaces } from './NamespaceExtrator';
-=======
->>>>>>> 0fe2224a
 import { hostService } from './services/VSCodeService';
 
 let logSize: number;
