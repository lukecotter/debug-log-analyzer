/*
 * Copyright (c) 2020 FinancialForce.com, inc. All rights reserved.
 */
const typePattern = /^[A-Z_]*$/,
  truncateColor: Map<string, string> = new Map([
    ["error", "rgba(255, 128, 128, 0.2)"],
    ["skip", "rgba(128, 255, 128, 0.2)"],
    ["unexpected", "rgba(128, 128, 255, 0.2)"],
  ]);

type LineNumber = number | string | null;

export abstract class TimeStampedNode {
  timestamp: number = 0;
  exitStamp: number | null = null;
  duration: number | null = null;
  selfTime: number | null = null;
  children: TimeStampedNode[] | null = null;
}

export abstract class LogLine extends TimeStampedNode {
  type: string = "";
  logLine: string = "";
  acceptsText: boolean = false;
  text: string = "";
  displayType: string = "";
  children: LogLine[] | null = null;

  isExit: boolean = false;
<<<<<<< HEAD
  isValid: boolean = true;
=======
  hasValidSymbols: boolean = false;
>>>>>>> d6c45efa
  discontinuity: boolean = false;
  exitTypes: string[] | null = null;
  lineNumber: LineNumber = null;
  rowCount: number | null = null;
  classes: string | null = null;
  group: string | null = null;
  truncated: boolean | null = null;
  hideable: boolean | null = null;
  containsDml: boolean = false;
  containsSoql: boolean = false;
  value: string | null = null;
  suffix: string | null = null;
  prefix: string | null = null;
  namespace: string | null = null;
  cpuType: string | null = null;
  timelineKey: string | null = null;

  constructor(parts?: string[]) {
    super();
    if (parts) {
      this.type = parts[1];
      this.timestamp = parseTimestamp(parts[0]);
    }
  }

  onEnd(end: LogLine) {}

  after(next: LogLine) {}

  addBlock(lines: LogLine[]): void {
    if (lines.length > 0) {
      if (this.children === null) {
        this.children = [];
      }
      this.children.push(new BlockLines(lines));
    }
  }

  addChild(line: LogLine): void {
    if (this.children === null) {
      this.children = [];
    }

    this.children.push(line);
  }

  setChildren(lines: LogLine[]): void {
    this.children = lines;
  }
}

export class BlockLines extends LogLine {
  displayType = "block";

  constructor(children: LogLine[]) {
    super();
    this.children = children;
  }
}

let logLines: LogLine[] = [],
  truncated: [string, number, string | undefined][],
  reasons: Set<string> = new Set<string>(),
  cpuUsed: number = 0;

export function truncateLog(timestamp: number, reason: string, color: string) {
  if (!reasons.has(reason)) {
    reasons.add(reason);
    truncated.push([reason, timestamp, truncateColor.get(color)]);
  }
}

export function parseObjectNamespace(text: string): string {
  const sep = text.indexOf("__");
  if (sep < 0) {
    return "unmanaged";
  }
  return text.substring(0, sep);
}

export function parseVfNamespace(text: string): string {
  const sep = text.indexOf("__");
  if (sep < 0) {
    return "unmanaged";
  }
  const firstSlash = text.indexOf("/");
  if (firstSlash < 0) {
    return "unmanaged";
  }
  const secondSlash = text.indexOf("/", firstSlash + 1);
  if (secondSlash < 0) {
    return "unmanaged";
  }
  return text.substring(secondSlash + 1, sep);
}

export function parseTimestamp(text: string): number {
  const timestamp = text.slice(text.indexOf("(") + 1, -1);
  if (timestamp) {
    return Number(timestamp);
  }
  throw new Error(`Unable to parse timestamp: '${text}'`);
}

export function parseLineNumber(text: string): string | number {
  const lineNumberStr = text.slice(1, -1);
  if (lineNumberStr) {
    const lineNumber = Number(lineNumberStr);
    return isNaN(lineNumber) ? lineNumberStr : lineNumber;
  }
  throw new Error(`Unable to parse line number: '${text}'`);
}

export function parseRows(text: string): number {
  const rowCount = text.slice(text.indexOf("Rows:") + 5);
  if (rowCount) {
    return Number(rowCount);
  }
  throw new Error(`Unable to parse row count: '${text}'`);
}

/* Log line entry Parsers */

class BulkHeapAllocateLine extends LogLine {
  constructor(parts: string[]) {
    super(parts);
    this.text = parts[2];
  }
}

class CalloutRequestLine extends LogLine {
  constructor(parts: string[]) {
    super(parts);
    this.text = `${parts[3]} : ${parts[2]}`;
  }
}

class CalloutResponseLine extends LogLine {
  constructor(parts: string[]) {
    super(parts);
    this.text = `${parts[3]} : ${parts[2]}`;
  }
}
class NamedCredentialRequestLine extends LogLine {
  constructor(parts: string[]) {
    super(parts);
    this.text = `${parts[3]} : ${parts[4]} : ${parts[5]} : ${parts[6]}`;
  }
}

class NamedCredentialResponseLine extends LogLine {
  constructor(parts: string[]) {
    super(parts);
    this.text = `${parts[2]}`;
  }
}

class NamedCredentialResponseDetailLine extends LogLine {
  constructor(parts: string[]) {
    super(parts);
    this.text = `${parts[3]} : ${parts[4]} ${parts[5]} : ${parts[6]} ${parts[7]}`;
  }
}

class ConstructorEntryLine extends LogLine {
  exitTypes = ["CONSTRUCTOR_EXIT"];
  hasValidSymbols = true;
  displayType = "method";
  cpuType = "method";
  suffix = " (constructor)";
  timelineKey = "method";
  classes = "node";
  lineNumber: LineNumber;

  constructor(parts: string[]) {
    super(parts);
    this.lineNumber = parseLineNumber(parts[2]);
    const args = parts[4];
    this.text = parts[5] + args.substring(args.lastIndexOf("("));
  }
}

class ConstructorExitLine extends LogLine {
  isExit = true;
  lineNumber: LineNumber;

  constructor(parts: string[]) {
    super(parts);
    this.lineNumber = parseLineNumber(parts[2]);
  }
}

class EmailQueueLine extends LogLine {
  lineNumber: LineNumber;
  constructor(parts: string[]) {
    super(parts);
    this.lineNumber = parseLineNumber(parts[2]);
  }
}

export class MethodEntryLine extends LogLine {
  exitTypes = ["METHOD_EXIT"];
  hasValidSymbols = true;
  displayType = "method";
  cpuType = "method";
  timelineKey = "method";
  classes = "node";
  lineNumber: LineNumber;

  constructor(parts: string[]) {
    super(parts);
    this.lineNumber = parseLineNumber(parts[2]);
    this.text = parts[4] || this.type;
    if (this.text === "System.Type.forName(String, String)") {
      this.cpuType = "loading"; // assume we are not charged for class loading (or at least not lengthy remote-loading / compiling)
      // no namespace or it will get charged...
    }
  }
}
class MethodExitLine extends LogLine {
  isExit = true;
  lineNumber: LineNumber;

  constructor(parts: string[]) {
    super(parts);
    this.lineNumber = parseLineNumber(parts[2]);
  }
}

class SystemConstructorEntryLine extends LogLine {
  exitTypes = ["SYSTEM_CONSTRUCTOR_EXIT"];
  displayType = "method";
  cpuType = "method";
  namespace = "system";
  suffix = "(system constructor)";
  timelineKey = "systemMethod";
  classes = "node system";
  lineNumber: LineNumber;

  constructor(parts: string[]) {
    super(parts);
    this.lineNumber = parseLineNumber(parts[2]);
    this.text = parts[3];
  }
}

class SystemConstructorExitLine extends LogLine {
  namespace = "system";
  timelineKey = "systemMethod";
  isExit = true;
  lineNumber: LineNumber;

  constructor(parts: string[]) {
    super(parts);
    this.lineNumber = parseLineNumber(parts[2]);
  }
}
class SystemMethodEntryLine extends LogLine {
  exitTypes = ["SYSTEM_METHOD_EXIT"];
  displayType = "method";
  cpuType = "method";
  namespace = "system";
  timelineKey = "systemMethod";
  classes = "node system";
  lineNumber: LineNumber;

  constructor(parts: string[]) {
    super(parts);
    this.lineNumber = parseLineNumber(parts[2]);
    this.text = parts[3];
  }
}

class SystemMethodExitLine extends LogLine {
  namespace = "system";
  timelineKey = "systemMethod";
  isExit = true;
  lineNumber: LineNumber;

  constructor(parts: string[]) {
    super(parts);
    this.lineNumber = parseLineNumber(parts[2]);
  }
}

export class CodeUnitStartedLine extends LogLine {
  exitTypes = ["CODE_UNIT_FINISHED"];
  displayType = "method";
  suffix = " (entrypoint)";
  timelineKey = "codeUnit";
  classes = "node";
  declarative: boolean | undefined;

  constructor(parts: string[]) {
    super(parts);
    const subParts = parts[3].split(":"),
      name = parts[4] || parts[3];

    switch (subParts[0]) {
      case "EventService":
        this.cpuType = "method";
        this.namespace = parseObjectNamespace(subParts[1]);
        this.group = "EventService " + this.namespace;
        this.text = parts[3];
        break;
      case "Validation":
        this.cpuType = "custom";
        this.declarative = true;
        this.group = "Validation";
        this.text = name || subParts[0] + ":" + subParts[1];
        break;
      case "Workflow":
        this.cpuType = "custom";
        this.declarative = true;
        this.group = "Workflow";
        this.text = name || subParts[0];
        break;
      default:
        this.cpuType = "method";
        if (name?.startsWith("VF:")) {
          this.namespace = parseVfNamespace(name);
        }
        this.text = name || parts[3]; // ???
        break;
    }
  }
}
export class CodeUnitFinishedLine extends LogLine {
  isExit = true;

  constructor(parts: string[]) {
    super(parts);
    this.text = parts[2];
  }
}

class VFApexCallStartLine extends LogLine {
  classes = "node";
  cpuType = "method";
  displayType = "method";
  exitTypes = ["VF_APEX_CALL_END"];
  suffix = " (VF APEX)";
  timelineKey = "method";

  constructor(parts: string[]) {
    super(parts);
    this.lineNumber = parseLineNumber(parts[2]);

    const classText = parts[5] || parts[3];
    let methodtext = parts[4] || "";
    if (methodtext) {
<<<<<<< HEAD
=======
      this.hasValidSymbols = true;
>>>>>>> d6c45efa
      // method call
      const methodIndex = methodtext.indexOf("(");
      const constructorIndex = methodtext.indexOf("<init>");
      if (methodIndex > -1) {
        // Method
        methodtext =
          "." + methodtext.substring(methodIndex).slice(1, -1) + "()";
      } else if (constructorIndex > -1) {
        // Constructor
        methodtext = methodtext.substring(constructorIndex + 6) + "()";
      } else {
        // Property
        methodtext = "." + methodtext;
      }
<<<<<<< HEAD
    } else {
      // we have s system entry and they do not have exits
      // e.g |VF_APEX_CALL_START|[EXTERNAL]|/apexpage/pagemessagescomponentcontroller.apex <init>
      // and they really mess with the logs so skip handling them.
      this.isValid = false;
=======
>>>>>>> d6c45efa
    }
    this.text = classText + methodtext;
  }
}

class VFApexCallEndLine extends LogLine {
  isExit = true;
  constructor(parts: string[]) {
    super(parts);
    this.text = parts[2];
  }
}

class VFDeserializeViewstateBeginLine extends LogLine {
  exitTypes = ["VF_DESERIALIZE_VIEWSTATE_END"];
  displayType = "method";
  cpuType = "method";
  namespace = "system";
  timelineKey = "systemMethod";

  constructor(parts: string[]) {
    super(parts);
    this.text = this.type;
  }
}

class VFDeserializeViewstateEndLine extends LogLine {
  isExit = true;

  constructor(parts: string[]) {
    super(parts);
  }
}

class VFFormulaStartLine extends LogLine {
  exitTypes = ["VF_EVALUATE_FORMULA_END"];
  cpuType = "custom";
  displayType = "method";
  suffix = " (VF FORMULA)";
  classes = "node formula";
  group: string;
  timelineKey = "systemMethod";

  constructor(parts: string[]) {
    super(parts);
    this.text = parts[3];
    this.group = this.type;
  }
}

class VFFormulaEndLine extends LogLine {
  isExit = true;

  constructor(parts: string[]) {
    super(parts);
    this.text = parts[2];
  }
}

class VFSeralizeViewStateStartLine extends LogLine {
  exitTypes = ["VF_SERIALIZE_VIEWSTATE_END"];
  displayType = "method";
  cpuType = "method";
  namespace = "system";
  timelineKey = "systemMethod";

  constructor(parts: string[]) {
    super(parts);
    this.text = this.type;
  }
}

class VFSeralizeViewStateEndLine extends LogLine {
  isExit = true;

  constructor(parts: string[]) {
    super(parts);
  }
}

class VFPageMessageLine extends LogLine {
  constructor(parts: string[]) {
    super(parts);
    this.text = parts[2];
  }
}

class DMLBeginLine extends LogLine {
  exitTypes = ["DML_END"];
  displayType = "method";
  cpuType = "free";
  timelineKey = "dml";
  group = "DML";
  lineNumber: LineNumber;
  rowCount: number;

  constructor(parts: string[]) {
    super(parts);
    this.lineNumber = parseLineNumber(parts[2]);
    this.text = "DML " + parts[3] + " " + parts[4];
    this.rowCount = parseRows(parts[5]);
  }
}

class DMLEndLine extends LogLine {
  isExit = true;
  lineNumber: LineNumber;

  constructor(parts: string[]) {
    super(parts);
    this.lineNumber = parseLineNumber(parts[2]);
  }
}

class IdeasQueryExecuteLine extends LogLine {
  lineNumber: LineNumber;

  constructor(parts: string[]) {
    super(parts);
    this.lineNumber = parseLineNumber(parts[2]);
  }
}

interface EndLine {
  rowCount: number;
}

class SOQLExecuteBeginLine extends LogLine {
  exitTypes = ["SOQL_EXECUTE_END"];
  displayType = "method";
  cpuType = "free";
  timelineKey = "soql";
  group: string;
  lineNumber: LineNumber;

  constructor(parts: string[]) {
    super(parts);
    this.group = "SOQL";
    this.lineNumber = parseLineNumber(parts[2]);
    this.text = "SOQL: " + parts[3] + " - " + parts[4];
  }

  onEnd(end: LogLine) {
    this.rowCount = end.rowCount;
  }
}

class SOQLExecuteEndLine extends LogLine {
  isExit = true;
  lineNumber: LineNumber;
  rowCount: number;

  constructor(parts: string[]) {
    super(parts);
    this.lineNumber = parseLineNumber(parts[2]);
    this.rowCount = parseRows(parts[3]);
  }
}

class SOQLExecuteExplainLine extends LogLine {
  lineNumber: LineNumber;

  constructor(parts: string[]) {
    super(parts);
    this.lineNumber = parseLineNumber(parts[2]);
    this.text = `${parts[3]}, line:${this.lineNumber}`;
  }
}

class SOSLExecuteBeginLine extends LogLine {
  exitTypes = ["SOSL_EXECUTE_END"];
  displayType = "method";
  cpuType = "free";
  timelineKey = "soql";
  group = "SOQL";
  lineNumber: LineNumber;

  constructor(parts: string[]) {
    super(parts);
    this.lineNumber = parseLineNumber(parts[2]);
    this.text = `SOSL: ${parts[3]}`;
  }

  onEnd(end: SOSLExecuteEndLine) {
    this.rowCount = end.rowCount;
  }
}

class SOSLExecuteEndLine extends LogLine {
  isExit = true;
  lineNumber: LineNumber;
  rowCount: number;

  constructor(parts: string[]) {
    super(parts);
    this.lineNumber = parseLineNumber(parts[2]);
    this.rowCount = parseRows(parts[3]);
  }
}

class HeapAllocateLine extends LogLine {
  lineNumber: LineNumber;

  constructor(parts: string[]) {
    super(parts);
    this.lineNumber = parseLineNumber(parts[2]);
  }
}

class HeapDeallocateLine extends LogLine {
  lineNumber: LineNumber;

  constructor(parts: string[]) {
    super(parts);
    this.lineNumber = parseLineNumber(parts[2]);
  }
}

class StatementExecuteLine extends LogLine {
  lineNumber: LineNumber;

  constructor(parts: string[]) {
    super(parts);
    this.lineNumber = parseLineNumber(parts[2]);
  }
}

class VariableScopeBeginLine extends LogLine {
  prefix = "ASSIGN ";
  classes = "node detail";
  lineNumber: LineNumber;
  group: string;
  value: string;

  constructor(parts: string[]) {
    super(parts);
    this.lineNumber = parseLineNumber(parts[2]);
    this.text = parts[3];
    this.group = this.type;
    this.value = parts[4];
  }

  onEnd(end: any) {
    this.value = end.value;
  }
}

class VariableScopeEndLine extends LogLine {
  constructor(parts: string[]) {
    super(parts);
  }
}
class VariableAssignmentLine extends LogLine {
  lineNumber: LineNumber;
  group: string;
  value: string;

  constructor(parts: string[]) {
    super(parts);
    this.lineNumber = parseLineNumber(parts[2]);
    this.text = parts[3];
    this.group = this.type;
    this.value = parts[4];
  }
}
class UserInfoLine extends LogLine {
  lineNumber: LineNumber;
  group: string;

  constructor(parts: string[]) {
    super(parts);
    this.lineNumber = parseLineNumber(parts[2]);
    this.text = this.type + ":" + parts[3] + " " + parts[4];
    this.group = this.type;
  }
}

class UserDebugLine extends LogLine {
  lineNumber: LineNumber;
  group: string;
  acceptsText = true;

  constructor(parts: string[]) {
    super(parts);
    this.lineNumber = parseLineNumber(parts[2]);
    this.text = this.type + ":" + parts[3] + " " + parts[4];
    this.group = this.type;
  }
}

class CumulativeLimitUsageLine extends LogLine {
  exitTypes = ["CUMULATIVE_LIMIT_USAGE_END"];
  displayType = "method";
  cpuType = "system";
  timelineKey = "systemMethod";
  group: string;

  constructor(parts: string[]) {
    super(parts);
    this.text = this.type;
    this.group = this.type;
  }
}

class CumulativeLimitUsageEndLine extends LogLine {
  isExit = true;

  constructor(parts: string[]) {
    super(parts);
  }
}

class CumulativeProfilingLine extends LogLine {
  acceptsText = true;
  constructor(parts: string[]) {
    super(parts);
    this.text = parts[2] + " " + (parts[3] ?? "");
  }
}

class CumulativeProfilingBeginLine extends LogLine {
  exitTypes = ["CUMULATIVE_PROFILING_END"];
  constructor(parts: string[]) {
    super(parts);
  }
}

class CumulativeProfilingEndLine extends LogLine {
  isExit = true;
  constructor(parts: string[]) {
    super(parts);
  }
}

class LimitUsageLine extends LogLine {
  lineNumber: LineNumber;
  group: string;

  constructor(parts: string[]) {
    super(parts);
    this.lineNumber = parseLineNumber(parts[2]);
    this.text = parts[3] + " " + parts[4] + " out of " + parts[5];
    this.group = this.type;
  }
}

class LimitUsageForNSLine extends LogLine {
  acceptsText = true;
  group: string;

  constructor(parts: string[]) {
    super(parts);
    this.text = parts[2];
    this.group = this.type;
  }

  after(next: LogLine) {
    const matched = this.text.match(/Maximum CPU time: (\d+)/),
      cpuText = matched ? matched[1] : "0",
      cpuTime = parseInt(cpuText, 10) * 1000000; // convert from milli-seconds to nano-seconds

    if (!cpuUsed || cpuTime > cpuUsed) {
      cpuUsed = cpuTime;
    }
  }
}

class PushTraceFlagsLine extends LogLine {
  namespace = "system";
  timelineKey = "systemMethod";
  lineNumber: LineNumber;

  constructor(parts: string[]) {
    super(parts);
    this.lineNumber = parseLineNumber(parts[2]);
    this.text = parts[4] + ", line:" + this.lineNumber + " - " + parts[5];
  }
}

class PopTraceFlagsLine extends LogLine {
  namespace = "system";
  timelineKey = "systemMethod";
  constructor(parts: string[]) {
    super(parts);
    this.lineNumber = parseLineNumber(parts[2]);
    this.text = parts[4] + ", line:" + this.lineNumber + " - " + parts[5];
  }
}

class QueryMoreBeginLine extends LogLine {
  lineNumber: LineNumber;
  exitTypes = ["QUERY_MORE_END"];
  constructor(parts: string[]) {
    super(parts);
    this.lineNumber = parseLineNumber(parts[2]);
    this.text = `line: ${this.lineNumber}`;
  }
}
class QueryMoreEndLine extends LogLine {
  lineNumber: LineNumber;
  isExit = true;
  constructor(parts: string[]) {
    super(parts);
    this.lineNumber = parseLineNumber(parts[2]);
    this.text = `line: ${this.lineNumber}`;
  }
}
class QueryMoreIterationsLine extends LogLine {
  lineNumber: LineNumber;
  constructor(parts: string[]) {
    super(parts);
    this.lineNumber = parseLineNumber(parts[2]);
    this.text = `line: ${this.lineNumber}, iterations:${parts[3]}`;
  }
}

class SavepointRollbackLine extends LogLine {
  lineNumber: LineNumber;
  constructor(parts: string[]) {
    super(parts);
    this.lineNumber = parseLineNumber(parts[2]);
    this.text = `${parts[3]}, line: ${this.lineNumber}`;
  }
}

class SavepointSetLine extends LogLine {
  lineNumber: LineNumber;
  constructor(parts: string[]) {
    super(parts);
    this.lineNumber = parseLineNumber(parts[2]);
    this.text = `${parts[3]}, line: ${this.lineNumber}`;
  }
}

class TotalEmailRecipientsQueuedLine extends LogLine {
  constructor(parts: string[]) {
    super(parts);
    this.text = parts[2];
  }
}

class StackFrameVariableListLine extends LogLine {
  acceptsText = true;
  constructor(parts: string[]) {
    super(parts);
  }
}

class StaticVariableListLine extends LogLine {
  acceptsText = true;
  constructor(parts: string[]) {
    super(parts);
  }
}

class SystemModeEnterLine extends LogLine {
  namespace = "system";
  timelineKey = "systemMethod";
  constructor(parts: string[]) {
    super(parts);
    this.text = parts[2];
  }
}

class SystemModeExitLine extends LogLine {
  namespace = "system";
  timelineKey = "systemMethod";
  constructor(parts: string[]) {
    super(parts);
    this.text = parts[2];
  }
}

export class ExecutionStartedLine extends LogLine {
  exitTypes = ["EXECUTION_FINISHED"];
  displayType = "method";
  timelineKey = "method";
  classes = "node";
  constructor(parts: string[]) {
    super(parts);
    this.text = this.type;
  }
}

export class ExecutionFinishedLine extends LogLine {
  isExit = true;
  constructor(parts: string[]) {
    super(parts);
    this.text = this.type;
  }
}

class EnteringManagedPackageLine extends LogLine {
  displayType = "method";
  cpuType = "pkg";
  timelineKey = "method";
  namespace: string;
  exitStamp: any;
  duration: any;
  selfTime: any;

  constructor(parts: string[]) {
    super(parts);
    const rawNs = parts[2],
      lastDot = rawNs.lastIndexOf("."),
      ns = lastDot < 0 ? rawNs : rawNs.substring(lastDot + 1);

    this.text = this.namespace = ns;
  }

  after(next: LogLine) {
    this.exitStamp = next.timestamp;
    this.duration = this.selfTime = this.exitStamp - this.timestamp;
  }
}

class EventSericePubBeginLine extends LogLine {
  exitTypes = ["EVENT_SERVICE_PUB_END"];
  displayType = "method";
  cpuType = "custom";
  timelineKey = "flow";
  group: string;

  constructor(parts: string[]) {
    super(parts);
    this.group = this.type;
    this.text = parts[2];
  }
}

class EventSericePubEndLine extends LogLine {
  isExit = true;

  constructor(parts: string[]) {
    super(parts);
    this.text = parts[2];
  }
}

class EventSericePubDetailLine extends LogLine {
  group: string;

  constructor(parts: string[]) {
    super(parts);
    this.text = parts[2] + " " + parts[3] + " " + parts[4];
    this.group = this.type;
  }
}

class EventSericeSubBeginLine extends LogLine {
  exitTypes = ["EVENT_SERVICE_SUB_END"];
  displayType = "method";
  cpuType = "custom";
  timelineKey = "flow";
  group: string;

  constructor(parts: string[]) {
    super(parts);
    this.text = `${parts[2]} ${parts[3]}`;
    this.group = this.type;
  }
}

class EventSericeSubEndLine extends LogLine {
  isExit = true;

  constructor(parts: string[]) {
    super(parts);
    this.text = `${parts[2]} ${parts[3]}`;
  }
}

class EventSericeSubDetailLine extends LogLine {
  group: string;

  constructor(parts: string[]) {
    super(parts);
    this.text = `${parts[2]} ${parts[3]} ${parts[4]} ${parts[6]} ${parts[6]}`;
    this.group = this.type;
  }
}

class SavePointSetLine extends LogLine {
  lineNumber: LineNumber;

  constructor(parts: string[]) {
    super(parts);
    this.lineNumber = parseLineNumber(parts[2]);
    this.text = parts[3];
  }
}

class FlowStartInterviewsBeginLine extends LogLine {
  exitTypes = ["FLOW_START_INTERVIEWS_END"];
  displayType = "method";
  cpuType = "custom";
  declarative = true;
  timelineKey = "flow";
  group = "FLOW_START_INTERVIEWS";

  constructor(parts: string[]) {
    super(parts);
    this.text = "FLOW_START_INTERVIEWS : " + parts[2];
  }

  onEnd(end: LogLine) {
    if (this.children) {
      let interviewBegin = this.children[0];
      if (interviewBegin.displayType === "block" && interviewBegin.children) {
        interviewBegin = interviewBegin.children[0];
      }
      this.text += " - " + interviewBegin.text;
    }
  }
}

class FlowStartInterviewsEndLine extends LogLine {
  isExit = true;

  constructor(parts: string[]) {
    super(parts);
  }
}

class FlowStartInterviewsErrorLine extends LogLine {
  constructor(parts: string[]) {
    super(parts);
    this.text = `${parts[2]} - ${parts[4]}`;
  }
}

class FlowStartInterviewBeginLine extends LogLine {
  group: string;

  constructor(parts: string[]) {
    super(parts);
    this.text = parts[3];
    this.group = this.type;
  }
}

class FlowStartInterviewEndLine extends LogLine {
  constructor(parts: string[]) {
    super(parts);
  }
}

class FlowStartInterviewLimitUsageLine extends LogLine {
  group: string;

  constructor(parts: string[]) {
    super(parts);
    this.text = parts[2];
    this.group = this.type;
  }
}

class FlowStartScheduledRecordsLine extends LogLine {
  constructor(parts: string[]) {
    super(parts);
    this.text = `${parts[2]} : ${parts[3]}`;
  }
}
class FlowCreateInterviewBeginLine extends LogLine {
  text = "";

  constructor(parts: string[]) {
    super(parts);
  }
}

class FlowCreateInterviewEndLine extends LogLine {
  constructor(parts: string[]) {
    super(parts);
  }
}

class FlowCreateInterviewErrorLine extends LogLine {
  constructor(parts: string[]) {
    super(parts);
    this.text = `${parts[2]} : ${parts[3]} : ${parts[4]} : ${parts[5]}`;
  }
}

class FlowElementBeginLine extends LogLine {
  exitTypes = ["FLOW_ELEMENT_END"];
  displayType = "method";
  cpuType = "custom";
  declarative = true;
  timelineKey = "flow";
  group: string;

  constructor(parts: string[]) {
    super(parts);
    this.group = this.type;
    this.text = this.type + " - " + parts[3] + " " + parts[4];
  }
}

class FlowElementEndLine extends LogLine {
  isExit = true;

  constructor(parts: string[]) {
    super(parts);
  }
}

class FlowElementDeferredLine extends LogLine {
  declarative = true;
  group: string;

  constructor(parts: string[]) {
    super(parts);
    this.text = parts[2] + " " + parts[3];
    this.group = this.type;
  }
}

class FlowElementAssignmentLine extends LogLine {
  declarative = true;
  group: string;

  constructor(parts: string[]) {
    super(parts);
    this.text = parts[3] + " " + parts[4];
    this.group = this.type;
  }
}

class FlowWaitEventResumingDetailLine extends LogLine {
  constructor(parts: string[]) {
    super(parts);
    this.text = `${parts[2]} : ${parts[3]} : ${parts[4]} : ${parts[5]}`;
  }
}

class FlowWaitEventWaitingDetailLine extends LogLine {
  constructor(parts: string[]) {
    super(parts);
    this.text = `${parts[2]} : ${parts[3]} : ${parts[4]} : ${parts[5]} : ${parts[6]}`;
  }
}

class FlowWaitResumingDetailLine extends LogLine {
  constructor(parts: string[]) {
    super(parts);
    this.text = `${parts[2]} : ${parts[3]} : ${parts[4]}`;
  }
}

class FlowWaitWaitingDetailLine extends LogLine {
  constructor(parts: string[]) {
    super(parts);
    this.text = `${parts[2]} : ${parts[3]} : ${parts[4]} : ${parts[5]}`;
  }
}

class FlowInterviewFinishedLine extends LogLine {
  group: string;

  constructor(parts: string[]) {
    super(parts);
    this.text = parts[3];
    this.group = this.type;
  }
}

class FlowInterviewResumedLine extends LogLine {
  constructor(parts: string[]) {
    super(parts);
    this.text = `${parts[2]} : ${parts[3]}`;
  }
}

class FlowInterviewPausedLine extends LogLine {
  constructor(parts: string[]) {
    super(parts);
    this.text = `${parts[2]} : ${parts[3]} : ${parts[4]}`;
  }
}

class FlowElementErrorLine extends LogLine {
  constructor(parts: string[]) {
    super(parts);
    this.text = parts[1] + parts[2] + " " + parts[3] + " " + parts[4];
  }
}

class FlowElementFaultLine extends LogLine {
  constructor(parts: string[]) {
    super(parts);
    this.text = `${parts[2]} : ${parts[3]} : ${parts[4]}`;
  }
}

class FlowElementLimitUsageLine extends LogLine {
  constructor(parts: string[]) {
    super(parts);
    this.text = `${parts[2]}`;
  }
}

class FlowInterviewFinishedLimitUsageLine extends LogLine {
  constructor(parts: string[]) {
    super(parts);
    this.text = `${parts[2]}`;
  }
}

class FlowSubflowDetailLine extends LogLine {
  constructor(parts: string[]) {
    super(parts);
    this.text = `${parts[2]} : ${parts[3]} : ${parts[4]} : ${parts[5]}`;
  }
}

class FlowActionCallDetailLine extends LogLine {
  group: string;

  constructor(parts: string[]) {
    super(parts);
    this.text =
      parts[3] + " : " + parts[4] + " : " + parts[5] + " : " + parts[6];
    this.group = this.type;
  }
}

class FlowAssignmentDetailLine extends LogLine {
  group: string;

  constructor(parts: string[]) {
    super(parts);
    this.text = parts[3] + " : " + parts[4] + " : " + parts[5];
    this.group = this.type;
  }
}

class FlowLoopDetailLine extends LogLine {
  group: string;

  constructor(parts: string[]) {
    super(parts);
    this.text = parts[3] + " : " + parts[4];
    this.group = this.type;
  }
}

class FlowRuleDetailLine extends LogLine {
  group: string;

  constructor(parts: string[]) {
    super(parts);
    this.text = parts[3] + " : " + parts[4];
    this.group = this.type;
  }
}

class FlowBulkElementBeginLine extends LogLine {
  exitTypes = ["FLOW_BULK_ELEMENT_END"];
  displayType = "method";
  cpuType = "custom";
  declarative = true;
  timelineKey = "flow";
  group: string;

  constructor(parts: string[]) {
    super(parts);
    this.text = this.type + " - " + parts[2];
    this.group = this.type;
  }
}

class FlowBulkElementEndLine extends LogLine {
  isExit = true;

  constructor(parts: string[]) {
    super(parts);
  }
}

class FlowBulkElementDetailLine extends LogLine {
  declarative = true;
  group: string;

  constructor(parts: string[]) {
    super(parts);
    this.text = parts[2] + " : " + parts[3] + " : " + parts[4];
    this.group = this.type;
  }
}

class FlowBulkElementNotSupportedLine extends LogLine {
  constructor(parts: string[]) {
    super(parts);
    this.text = `${parts[2]} : ${parts[3]} : ${parts[4]}`;
  }
}

class FlowBulkElementLimitUsageLine extends LogLine {
  declarative = true;
  group: string;

  constructor(parts: string[]) {
    super(parts);
    this.text = parts[2];
    this.group = this.type;
  }
}

class PNInvalidAppLine extends LogLine {
  constructor(parts: string[]) {
    super(parts);
    this.text = `${parts[2]}.${parts[3]}`;
  }
}

class PNInvalidCertificateLine extends LogLine {
  constructor(parts: string[]) {
    super(parts);
    this.text = `${parts[2]}.${parts[3]}`;
  }
}
class PNInvalidNotificationLine extends LogLine {
  constructor(parts: string[]) {
    super(parts);
    this.text = `${parts[2]}.${parts[3]} : ${parts[4]} : ${parts[5]} : ${parts[6]} : ${parts[7]} : ${parts[8]}`;
  }
}
class PNNoDevicesLine extends LogLine {
  constructor(parts: string[]) {
    super(parts);
    this.text = `${parts[2]}.${parts[3]}`;
  }
}
class PNNotEnabledLine extends LogLine {
  constructor(parts: string[]) {
    super(parts);
  }
}
class PNSentLine extends LogLine {
  constructor(parts: string[]) {
    super(parts);
    this.text = `${parts[2]}.${parts[3]} : ${parts[4]} : ${parts[5]} : ${parts[6]} : ${parts[7]}`;
  }
}

class SLAEndLine extends LogLine {
  constructor(parts: string[]) {
    super(parts);
    this.text = `${parts[2]} : ${parts[3]} : ${parts[4]} : ${parts[5]} : ${parts[6]}`;
  }
}

class SLAEvalMilestoneLine extends LogLine {
  constructor(parts: string[]) {
    super(parts);
    this.text = `${parts[2]}`;
  }
}

class SLANullStartDateLine extends LogLine {
  constructor(parts: string[]) {
    super(parts);
  }
}

class SLAProcessCaseLine extends LogLine {
  constructor(parts: string[]) {
    super(parts);
    this.text = `${parts[2]}`;
  }
}

class TestingLimitsLine extends LogLine {
  acceptsText = true;

  constructor(parts: string[]) {
    super(parts);
  }
}

class ValidationRuleLine extends LogLine {
  group: string;

  constructor(parts: string[]) {
    super(parts);
    this.text = parts[3];
    this.group = this.type;
  }
}

class ValidationErrorLine extends LogLine {
  constructor(parts: string[]) {
    super(parts);
    this.text = parts[2];
  }
}

class ValidationFailLine extends LogLine {
  constructor(parts: string[]) {
    super(parts);
  }
}

class ValidationFormulaLine extends LogLine {
  acceptsText = true;
  group: string;

  constructor(parts: string[]) {
    super(parts);
    const extra = parts.length > 3 ? " " + parts[3] : "";

    this.text = parts[2] + extra;
    this.group = this.type;
  }
}

class ValidationPassLine extends LogLine {
  group: string;

  constructor(parts: string[]) {
    super(parts);
    this.text = parts[3];
    this.group = this.type;
  }
}

class WFFlowActionBeginLine extends LogLine {
  constructor(parts: string[]) {
    super(parts);
  }
}

class WFFlowActionEndLine extends LogLine {
  constructor(parts: string[]) {
    super(parts);
  }
}

class WFFlowActionErrorLine extends LogLine {
  constructor(parts: string[]) {
    super(parts);
    this.text = parts[1] + " " + parts[4];
  }
}

class WFFlowActionErrorDetailLine extends LogLine {
  constructor(parts: string[]) {
    super(parts);
    this.text = parts[1] + " " + parts[2];
  }
}

class WFFieldUpdateLine extends LogLine {
  group: string;

  constructor(parts: string[]) {
    super(parts);
    this.text =
      " " +
      parts[2] +
      " " +
      parts[3] +
      " " +
      parts[4] +
      " " +
      parts[5] +
      " " +
      parts[6];
    this.group = this.type;
  }
}

class WFRuleEvalBeginLine extends LogLine {
  exitTypes = ["WF_RULE_EVAL_END"];
  displayType = "method";
  cpuType = "custom";
  declarative = true;
  timelineKey = "workflow";

  constructor(parts: string[]) {
    super(parts);
    this.text = this.type;
  }
}

class WFRuleEvalEndLine extends LogLine {
  isExit = true;

  constructor(parts: string[]) {
    super(parts);
  }
}

class WFRuleEvalValueLine extends LogLine {
  group: string;

  constructor(parts: string[]) {
    super(parts);
    this.text = parts[2];
    this.group = this.type;
  }
}

class WFRuleFilterLine extends LogLine {
  acceptsText = true;
  group: string;

  constructor(parts: string[]) {
    super(parts);
    this.text = parts[2];
    this.group = this.type;
  }
}

class WFRuleNotEvaluatedLine extends LogLine {
  isExit = true;

  constructor(parts: string[]) {
    super(parts);
  }
}

class WFCriteriaBeginLine extends LogLine {
  exitTypes = ["WF_CRITERIA_END", "WF_RULE_NOT_EVALUATED"];
  displayType = "method";
  cpuType = "custom";
  declarative = true;
  timelineKey = "workflow";
  group = "WF_CRITERIA";

  constructor(parts: string[]) {
    super(parts);
    this.text = "WF_CRITERIA : " + parts[5] + " : " + parts[3];
  }
}

class WFCriteriaEndLine extends LogLine {
  isExit = true;

  constructor(parts: string[]) {
    super(parts);
  }
}

class WFFormulaLine extends LogLine {
  acceptsText = true;
  group: string;

  constructor(parts: string[]) {
    super(parts);
    this.text = parts[2] + " : " + parts[3];
    this.group = this.type;
  }
}

class WFActionLine extends LogLine {
  group: string;

  constructor(parts: string[]) {
    super(parts);
    this.text = parts[2];
    this.group = this.type;
  }
}

class WFActionsEndLine extends LogLine {
  constructor(parts: string[]) {
    super(parts);
    this.text = parts[2];
  }
}

class WFActionTaskLine extends LogLine {
  constructor(parts: string[]) {
    super(parts);
    this.text = `${parts[2]} : ${parts[3]} : ${parts[4]} : ${parts[5]} : ${parts[6]} : ${parts[7]}`;
  }
}

class WFApprovalLine extends LogLine {
  constructor(parts: string[]) {
    super(parts);
    this.text = `${parts[2]} : ${parts[3]} : ${parts[4]}`;
  }
}

class WFApprovalRemoveLine extends LogLine {
  constructor(parts: string[]) {
    super(parts);
    this.text = `${parts[2]}`;
  }
}

class WFApprovalSubmitLine extends LogLine {
  constructor(parts: string[]) {
    super(parts);
    this.text = `${parts[2]}`;
  }
}

class WFApprovalSubmitterLine extends LogLine {
  constructor(parts: string[]) {
    super(parts);
    this.text = `${parts[2]} : ${parts[3]} : ${parts[4]}`;
  }
}

class WFAssignLine extends LogLine {
  constructor(parts: string[]) {
    super(parts);
    this.text = `${parts[2]} : ${parts[3]}`;
  }
}

class WFEmailAlertLine extends LogLine {
  constructor(parts: string[]) {
    super(parts);
    this.text = `${parts[2]} : ${parts[3]} : ${parts[4]}`;
  }
}

class WFEmailSentLine extends LogLine {
  constructor(parts: string[]) {
    super(parts);
    this.text = `${parts[2]} : ${parts[3]} : ${parts[4]}`;
  }
}

class WFEnqueueActionsLine extends LogLine {
  constructor(parts: string[]) {
    super(parts);
    this.text = parts[2];
  }
}

class WFEscalationActionLine extends LogLine {
  constructor(parts: string[]) {
    super(parts);
    this.text = `${parts[2]} : ${parts[3]}`;
  }
}

class WFEscalationRuleLine extends LogLine {
  constructor(parts: string[]) {
    super(parts);
  }
}

class WFEvalEntryCriteriaLine extends LogLine {
  constructor(parts: string[]) {
    super(parts);
    this.text = `${parts[2]} : ${parts[3]} : ${parts[4]}`;
  }
}

class WFFlowActionDetailLine extends LogLine {
  constructor(parts: string[]) {
    super(parts);
    const optional = parts[4] ? ` : ${parts[4]} :${parts[5]}` : "";
    this.text = `${parts[2]} : ${parts[3]}` + optional;
  }
}

class WFHardRejectLine extends LogLine {
  constructor(parts: string[]) {
    super(parts);
  }
}

class WFNextApproverLine extends LogLine {
  constructor(parts: string[]) {
    super(parts);
    this.text = `${parts[2]} : ${parts[3]} : ${parts[4]}`;
  }
}

class WFNoProcessFoundLine extends LogLine {
  constructor(parts: string[]) {
    super(parts);
  }
}

class WFOutboundMsgLine extends LogLine {
  constructor(parts: string[]) {
    super(parts);
    this.text = `${parts[2]} : ${parts[3]} : ${parts[4]} : ${parts[5]}`;
  }
}

class WFProcessFoundLine extends LogLine {
  constructor(parts: string[]) {
    super(parts);
    this.text = `${parts[2]} : ${parts[3]}`;
  }
}

class WFReassignRecordLine extends LogLine {
  constructor(parts: string[]) {
    super(parts);
    this.text = `${parts[2]} : ${parts[3]}`;
  }
}

class WFResponseNotifyLine extends LogLine {
  constructor(parts: string[]) {
    super(parts);
    this.text = `${parts[2]} : ${parts[3]} : ${parts[4]} : ${parts[5]}`;
  }
}

class WFRuleEntryOrderLine extends LogLine {
  constructor(parts: string[]) {
    super(parts);
    this.text = parts[2];
  }
}

class WFRuleInvocationLine extends LogLine {
  constructor(parts: string[]) {
    super(parts);
    this.text = parts[2];
  }
}

class WFSoftRejectLine extends LogLine {
  constructor(parts: string[]) {
    super(parts);
    this.text = parts[2];
  }
}

class WFTimeTriggerLine extends LogLine {
  constructor(parts: string[]) {
    super(parts);
    this.text = `${parts[2]} : ${parts[3]} : ${parts[4]} : ${parts[5]}`;
  }
}

class WFSpoolActionBeginLine extends LogLine {
  constructor(parts: string[]) {
    super(parts);
    this.text = parts[2];
  }
}

class WFTimeTriggersBeginLine extends LogLine {
  constructor(parts: string[]) {
    super(parts);
  }
}

class ExceptionThrownLine extends LogLine {
  discontinuity = true;
  lineNumber: LineNumber;
  group: string;

  constructor(parts: string[]) {
    super(parts);
    const text = parts[3];
    if (text.indexOf("System.LimitException") >= 0) {
      truncateLog(this.timestamp, text, "error");
    }

    this.lineNumber = parseLineNumber(parts[2]);
    this.text = text;
    this.group = this.type;
  }
}

class FatalErrorLine extends LogLine {
  acceptsText = true;
  hideable = false;
  discontinuity = true;

  constructor(parts: string[]) {
    super(parts);
    truncateLog(this.timestamp, "FATAL ERROR! cause=" + parts[2], "error");

    this.text = parts[2];
  }
}

class XDSDetailLine extends LogLine {
  constructor(parts: string[]) {
    super(parts);
    this.text = parts[2];
  }
}

class XDSResponseLine extends LogLine {
  constructor(parts: string[]) {
    super(parts);
    this.text = `${parts[2]} : ${parts[3]} : ${parts[4]} : ${parts[5]} : ${parts[6]}`;
  }
}
class XDSResponseDetailLine extends LogLine {
  constructor(parts: string[]) {
    super(parts);
    this.text = parts[2];
  }
}

class XDSResponseErrorLine extends LogLine {
  constructor(parts: string[]) {
    super(parts);
    this.text = parts[2];
  }
}

const lineTypeMap = new Map<string, new (parts: string[]) => LogLine>([
  ["BULK_HEAP_ALLOCATE", BulkHeapAllocateLine],
  ["CALLOUT_REQUEST", CalloutRequestLine],
  ["CALLOUT_RESPONSE", CalloutResponseLine],
  ["NAMED_CREDENTIAL_REQUEST", NamedCredentialRequestLine],
  ["NAMED_CREDENTIAL_RESPONSE", NamedCredentialResponseLine],
  ["NAMED_CREDENTIAL_RESPONSE_DETAIL", NamedCredentialResponseDetailLine],
  ["CONSTRUCTOR_ENTRY", ConstructorEntryLine],
  ["CONSTRUCTOR_EXIT", ConstructorExitLine],
  ["EMAIL_QUEUE", EmailQueueLine],
  ["METHOD_ENTRY", MethodEntryLine],
  ["METHOD_EXIT", MethodExitLine],
  ["SYSTEM_CONSTRUCTOR_ENTRY", SystemConstructorEntryLine],
  ["SYSTEM_CONSTRUCTOR_EXIT", SystemConstructorExitLine],
  ["SYSTEM_METHOD_ENTRY", SystemMethodEntryLine],
  ["SYSTEM_METHOD_EXIT", SystemMethodExitLine],
  ["CODE_UNIT_STARTED", CodeUnitStartedLine],
  ["CODE_UNIT_FINISHED", CodeUnitFinishedLine],
  ["VF_APEX_CALL_START", VFApexCallStartLine],
  ["VF_APEX_CALL_END", VFApexCallEndLine],
  ["VF_DESERIALIZE_VIEWSTATE_BEGIN", VFDeserializeViewstateBeginLine],
  ["VF_DESERIALIZE_VIEWSTATE_END", VFDeserializeViewstateEndLine],
  ["VF_EVALUATE_FORMULA_BEGIN", VFFormulaStartLine],
  ["VF_EVALUATE_FORMULA_END", VFFormulaEndLine],
  ["VF_SERIALIZE_VIEWSTATE_BEGIN", VFSeralizeViewStateStartLine],
  ["VF_SERIALIZE_VIEWSTATE_END", VFSeralizeViewStateEndLine],
  ["VF_PAGE_MESSAGE", VFPageMessageLine],
  ["DML_BEGIN", DMLBeginLine],
  ["DML_END", DMLEndLine],
  ["IDEAS_QUERY_EXECUTE", IdeasQueryExecuteLine],
  ["SOQL_EXECUTE_BEGIN", SOQLExecuteBeginLine],
  ["SOQL_EXECUTE_END", SOQLExecuteEndLine],
  ["SOQL_EXECUTE_EXPLAIN", SOQLExecuteExplainLine],
  ["SOSL_EXECUTE_BEGIN", SOSLExecuteBeginLine],
  ["SOSL_EXECUTE_END", SOSLExecuteEndLine],
  ["HEAP_ALLOCATE", HeapAllocateLine],
  ["HEAP_DEALLOCATE", HeapDeallocateLine],
  ["STATEMENT_EXECUTE", StatementExecuteLine],
  ["VARIABLE_SCOPE_BEGIN", VariableScopeBeginLine],
  ["VARIABLE_SCOPE_END", VariableScopeEndLine],
  ["VARIABLE_ASSIGNMENT", VariableAssignmentLine],
  ["USER_INFO", UserInfoLine],
  ["USER_DEBUG", UserDebugLine],
  ["CUMULATIVE_LIMIT_USAGE", CumulativeLimitUsageLine],
  ["CUMULATIVE_LIMIT_USAGE_END", CumulativeLimitUsageEndLine],
  ["CUMULATIVE_PROFILING", CumulativeProfilingLine],
  ["CUMULATIVE_PROFILING_BEGIN", CumulativeProfilingBeginLine],
  ["CUMULATIVE_PROFILING_END", CumulativeProfilingEndLine],
  ["LIMIT_USAGE", LimitUsageLine],
  ["LIMIT_USAGE_FOR_NS", LimitUsageForNSLine],
  ["POP_TRACE_FLAGS", PopTraceFlagsLine],
  ["PUSH_TRACE_FLAGS", PushTraceFlagsLine],
  ["QUERY_MORE_BEGIN", QueryMoreBeginLine],
  ["QUERY_MORE_END", QueryMoreEndLine],
  ["QUERY_MORE_ITERATIONS", QueryMoreIterationsLine],
  ["TOTAL_EMAIL_RECIPIENTS_QUEUED", TotalEmailRecipientsQueuedLine],
  ["SAVEPOINT_ROLLBACK", SavepointRollbackLine],
  ["SAVEPOINT_SET", SavepointSetLine],
  ["STACK_FRAME_VARIABLE_LIST", StackFrameVariableListLine],
  ["STATIC_VARIABLE_LIST", StaticVariableListLine],
  ["SYSTEM_MODE_ENTER", SystemModeEnterLine],
  ["SYSTEM_MODE_EXIT", SystemModeExitLine],
  ["EXECUTION_STARTED", ExecutionStartedLine],
  ["EXECUTION_FINISHED", ExecutionFinishedLine],
  ["ENTERING_MANAGED_PKG", EnteringManagedPackageLine],
  ["EVENT_SERVICE_PUB_BEGIN", EventSericePubBeginLine],
  ["EVENT_SERVICE_PUB_END", EventSericePubEndLine],
  ["EVENT_SERVICE_PUB_DETAIL", EventSericePubDetailLine],
  ["EVENT_SERVICE_SUB_BEGIN", EventSericeSubBeginLine],
  ["EVENT_SERVICE_SUB_DETAIL", EventSericeSubDetailLine],
  ["EVENT_SERVICE_SUB_END", EventSericeSubEndLine],
  ["SAVEPOINT_SET", SavePointSetLine],
  ["FLOW_START_INTERVIEWS_BEGIN", FlowStartInterviewsBeginLine],
  ["FLOW_START_INTERVIEWS_END", FlowStartInterviewsEndLine],
  ["FLOW_START_INTERVIEWS_ERROR", FlowStartInterviewsErrorLine],
  ["FLOW_START_INTERVIEW_BEGIN", FlowStartInterviewBeginLine],
  ["FLOW_START_INTERVIEW_END", FlowStartInterviewEndLine],
  ["FLOW_START_INTERVIEW_LIMIT_USAGE", FlowStartInterviewLimitUsageLine],
  ["FLOW_START_SCHEDULED_RECORDS", FlowStartScheduledRecordsLine],
  ["FLOW_CREATE_INTERVIEW_BEGIN", FlowCreateInterviewBeginLine],
  ["FLOW_CREATE_INTERVIEW_END", FlowCreateInterviewEndLine],
  ["FLOW_CREATE_INTERVIEW_ERROR", FlowCreateInterviewErrorLine],
  ["FLOW_ELEMENT_BEGIN", FlowElementBeginLine],
  ["FLOW_ELEMENT_END", FlowElementEndLine],
  ["FLOW_ELEMENT_DEFERRED", FlowElementDeferredLine],
  ["FLOW_ELEMENT_ERROR", FlowElementErrorLine],
  ["FLOW_ELEMENT_FAULT", FlowElementFaultLine],
  ["FLOW_ELEMENT_LIMIT_USAGE", FlowElementLimitUsageLine],
  ["FLOW_INTERVIEW_FINISHED_LIMIT_USAGE", FlowInterviewFinishedLimitUsageLine],
  ["FLOW_SUBFLOW_DETAIL", FlowSubflowDetailLine],
  ["FLOW_VALUE_ASSIGNMENT", FlowElementAssignmentLine],
  ["FLOW_WAIT_EVENT_RESUMING_DETAIL", FlowWaitEventResumingDetailLine],
  ["FLOW_WAIT_EVENT_WAITING_DETAIL", FlowWaitEventWaitingDetailLine],
  ["FLOW_WAIT_RESUMING_DETAIL", FlowWaitResumingDetailLine],
  ["FLOW_WAIT_WAITING_DETAIL", FlowWaitWaitingDetailLine],
  ["FLOW_INTERVIEW_FINISHED", FlowInterviewFinishedLine],
  ["FLOW_INTERVIEW_PAUSED", FlowInterviewPausedLine],
  ["FLOW_INTERVIEW_RESUMED", FlowInterviewResumedLine],
  ["FLOW_ACTIONCALL_DETAIL", FlowActionCallDetailLine],
  ["FLOW_ASSIGNMENT_DETAIL", FlowAssignmentDetailLine],
  ["FLOW_LOOP_DETAIL", FlowLoopDetailLine],
  ["FLOW_RULE_DETAIL", FlowRuleDetailLine],
  ["FLOW_BULK_ELEMENT_BEGIN", FlowBulkElementBeginLine],
  ["FLOW_BULK_ELEMENT_END", FlowBulkElementEndLine],
  ["FLOW_BULK_ELEMENT_DETAIL", FlowBulkElementDetailLine],
  ["FLOW_BULK_ELEMENT_LIMIT_USAGE", FlowBulkElementLimitUsageLine],
  ["FLOW_BULK_ELEMENT_NOT_SUPPORTED", FlowBulkElementNotSupportedLine],
  ["PUSH_NOTIFICATION_INVALID_APP", PNInvalidAppLine],
  ["PUSH_NOTIFICATION_INVALID_CERTIFICATE", PNInvalidCertificateLine],
  ["PUSH_NOTIFICATION_INVALID_NOTIFICATION", PNInvalidNotificationLine],
  ["PUSH_NOTIFICATION_NO_DEVICES", PNNoDevicesLine],
  ["PUSH_NOTIFICATION_NOT_ENABLED", PNNotEnabledLine],
  ["PUSH_NOTIFICATION_SENT", PNSentLine],
  ["SLA_END", SLAEndLine],
  ["SLA_EVAL_MILESTONE", SLAEvalMilestoneLine],
  ["SLA_NULL_START_DATE", SLANullStartDateLine],
  ["SLA_PROCESS_CASE", SLAProcessCaseLine],
  ["TESTING_LIMITS", TestingLimitsLine],
  ["VALIDATION_ERROR", ValidationErrorLine],
  ["VALIDATION_FAIL", ValidationFailLine],
  ["VALIDATION_FORMULA", ValidationFormulaLine],
  ["VALIDATION_PASS", ValidationPassLine],
  ["VALIDATION_RULE", ValidationRuleLine],
  ["WF_FLOW_ACTION_BEGIN", WFFlowActionBeginLine],
  ["WF_FLOW_ACTION_END", WFFlowActionEndLine],
  ["WF_FLOW_ACTION_ERROR", WFFlowActionErrorLine],
  ["WF_FLOW_ACTION_ERROR_DETAIL", WFFlowActionErrorDetailLine],
  ["WF_FIELD_UPDATE", WFFieldUpdateLine],
  ["WF_RULE_EVAL_BEGIN", WFRuleEvalBeginLine],
  ["WF_RULE_EVAL_END", WFRuleEvalEndLine],
  ["WF_RULE_EVAL_VALUE", WFRuleEvalValueLine],
  ["WF_RULE_FILTER", WFRuleFilterLine],
  ["WF_RULE_NOT_EVALUATED", WFRuleNotEvaluatedLine],
  ["WF_CRITERIA_BEGIN", WFCriteriaBeginLine],
  ["WF_CRITERIA_END", WFCriteriaEndLine],
  ["WF_FORMULA", WFFormulaLine],
  ["WF_ACTION", WFActionLine],
  ["WF_ACTIONS_END", WFActionsEndLine],
  ["WF_ACTION_TASK", WFActionTaskLine],
  ["WF_APPROVAL", WFApprovalLine],
  ["WF_APPROVAL_REMOVE", WFApprovalRemoveLine],
  ["WF_APPROVAL_SUBMIT", WFApprovalSubmitLine],
  ["WF_APPROVAL_SUBMITTER", WFApprovalSubmitterLine],
  ["WF_ASSIGN", WFAssignLine],
  ["WF_EMAIL_ALERT", WFEmailAlertLine],
  ["WF_EMAIL_SENT", WFEmailSentLine],
  ["WF_ENQUEUE_ACTIONS", WFEnqueueActionsLine],
  ["WF_ESCALATION_ACTION", WFEscalationActionLine],
  ["WF_ESCALATION_RULE", WFEscalationRuleLine],
  ["WF_EVAL_ENTRY_CRITERIA", WFEvalEntryCriteriaLine],
  ["WF_FLOW_ACTION_DETAIL", WFFlowActionDetailLine],
  ["WF_HARD_REJECT", WFHardRejectLine],
  ["WF_NEXT_APPROVER", WFNextApproverLine],
  ["WF_NO_PROCESS_FOUND", WFNoProcessFoundLine],
  ["WF_OUTBOUND_MSG", WFOutboundMsgLine],
  ["WF_PROCESS_FOUND", WFProcessFoundLine],
  ["WF_REASSIGN_RECORD", WFReassignRecordLine],
  ["WF_RESPONSE_NOTIFY", WFResponseNotifyLine],
  ["WF_RULE_ENTRY_ORDER", WFRuleEntryOrderLine],
  ["WF_RULE_INVOCATION", WFRuleInvocationLine],
  ["WF_SOFT_REJECT", WFSoftRejectLine],
  ["WF_SPOOL_ACTION_BEGIN", WFSpoolActionBeginLine],
  ["WF_TIME_TRIGGER", WFTimeTriggerLine],
  ["WF_TIME_TRIGGERS_BEGIN", WFTimeTriggersBeginLine],
  ["EXCEPTION_THROWN", ExceptionThrownLine],
  ["FATAL_ERROR", FatalErrorLine],
  ["XDS_DETAIL", XDSDetailLine],
  ["XDS_RESPONSE", XDSResponseLine],
  ["XDS_RESPONSE_DETAIL", XDSResponseDetailLine],
  ["XDS_RESPONSE_ERROR", XDSResponseErrorLine],
]);

export function parseLine(
  line: string,
  lastEntry: LogLine | null
): LogLine | null {
  const parts = line.split("|"),
    type = parts[1],
    metaCtor = lineTypeMap.get(type);

  if (metaCtor) {
    const entry = new metaCtor(parts);
    entry.logLine = line;
    if (lastEntry?.after) {
      lastEntry?.after(entry);
    }
    return entry;
  } else {
    if (!typePattern.test(type) && lastEntry?.acceptsText) {
      // wrapped text from the previous entry?
      lastEntry.text += ` | ${line}`;
    } else if (type) {
      if (type !== "DUMMY")
        /* Used by tests */
        console.warn(`Unknown log line: ${type}`);
    } else {
      if (lastEntry && line.startsWith("*** Skipped")) {
        truncateLog(lastEntry.timestamp, "Skipped-Lines", "skip");
      } else if (
        lastEntry &&
        line.indexOf("MAXIMUM DEBUG LOG SIZE REACHED") >= 0
      ) {
        truncateLog(lastEntry.timestamp, "Max-Size-reached", "skip");
      } else {
        console.warn(`Bad log line: ${line}`);
      }
    }
  }
  return null;
}

export default async function parseLog(log: string) {
  const start = log.match(/^.*EXECUTION_STARTED.*$/m)?.index || -1;
  const rawLines = log.substring(start).split("\n");

  // reset global variables to be captured during parsing
  logLines = [];
  truncated = [];
  reasons = new Set<string>();
  cpuUsed = 0;

  let lastEntry = null;
  const len = rawLines.length;
  for (let i = 0; i < len; ++i) {
    const line = rawLines[i];
    if (line) {
      // ignore blank lines
      const entry = parseLine(line, lastEntry);
      if (entry) {
        logLines.push(entry);
        lastEntry = entry;
      }
    }
  }

  return logLines;
}

const settingsPattern = /^\d+\.\d+\sAPEX_CODE,\w+;APEX_PROFILING,.+$/m;

export function getLogSettings(log: string): [string, string][] {
  const match = log.match(settingsPattern);
  if (!match) {
    return [];
  }

  const settings = match[0],
    settingList = settings.substring(settings.indexOf(" ") + 1).split(";");

  return settingList.map((entry) => {
    const parts = entry.split(",");
    return [parts[0], parts[1]];
  });
}

export { logLines, truncated, cpuUsed };<|MERGE_RESOLUTION|>--- conflicted
+++ resolved
@@ -27,11 +27,8 @@
   children: LogLine[] | null = null;
 
   isExit: boolean = false;
-<<<<<<< HEAD
   isValid: boolean = true;
-=======
   hasValidSymbols: boolean = false;
->>>>>>> d6c45efa
   discontinuity: boolean = false;
   exitTypes: string[] | null = null;
   lineNumber: LineNumber = null;
@@ -383,10 +380,7 @@
     const classText = parts[5] || parts[3];
     let methodtext = parts[4] || "";
     if (methodtext) {
-<<<<<<< HEAD
-=======
       this.hasValidSymbols = true;
->>>>>>> d6c45efa
       // method call
       const methodIndex = methodtext.indexOf("(");
       const constructorIndex = methodtext.indexOf("<init>");
@@ -401,14 +395,11 @@
         // Property
         methodtext = "." + methodtext;
       }
-<<<<<<< HEAD
     } else {
       // we have s system entry and they do not have exits
       // e.g |VF_APEX_CALL_START|[EXTERNAL]|/apexpage/pagemessagescomponentcontroller.apex <init>
       // and they really mess with the logs so skip handling them.
       this.isValid = false;
-=======
->>>>>>> d6c45efa
     }
     this.text = classText + methodtext;
   }
