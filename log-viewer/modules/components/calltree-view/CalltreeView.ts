--- conflicted
+++ resolved
@@ -341,6 +341,7 @@
     }
 
     return new Promise((resolve) => {
+      Tabulator.registerModule(Object.values(CommonModules));
       Tabulator.registerModule([RowKeyboardNavigation, RowNavigation]);
 
       const selfTimeFilterCache = new Map<string, boolean>();
@@ -358,7 +359,7 @@
         dataTree: true,
         dataTreeChildColumnCalcs: true,
         dataTreeBranchElement: '<span/>',
-        selectable: 1,
+        selectableRows: 1,
         // @ts-expect-error custom property for datagrid/module/RowKeyboardNavigation
         rowKeyboardNavigation: true,
         columnDefaults: {
@@ -409,7 +410,6 @@
                 return link;
               }
 
-<<<<<<< HEAD
               const excludedTypes: LogEventType[] = ['SOQL_EXECUTE_BEGIN', 'DML_BEGIN'];
               text =
                 (node.type &&
@@ -449,56 +449,6 @@
               }
             },
             widthGrow: 5,
-=======
-  return new Promise((resolve) => {
-    Tabulator.registerModule(Object.values(CommonModules));
-    Tabulator.registerModule([RowKeyboardNavigation, RowNavigation]);
-
-    const selfTimeFilterCache = new Map<string, boolean>();
-    const totalTimeFilterCache = new Map<string, boolean>();
-    const namespaceFilterCache = new Map<string, boolean>();
-
-    let childIndent;
-    calltreeTable = new Tabulator(callTreeTableContainer, {
-      data: toCallTree(rootMethod.children),
-      layout: 'fitColumns',
-      placeholder: 'No Call Tree Available',
-      columnCalcs: 'both',
-      height: '100%',
-      maxHeight: '100%',
-      dataTree: true,
-      dataTreeChildColumnCalcs: true,
-      dataTreeBranchElement: '<span/>',
-      selectableRows: 1,
-      // @ts-expect-error custom property for datagrid/module/RowKeyboardNavigation
-      rowKeyboardNavigation: true,
-      columnDefaults: {
-        title: 'default',
-        resizable: true,
-        headerSortStartingDir: 'desc',
-        headerTooltip: true,
-        headerWordWrap: true,
-      },
-      headerSortElement: function (column, dir) {
-        switch (dir) {
-          case 'asc':
-            return "<div class='sort-by--top'></div>";
-            break;
-          case 'desc':
-            return "<div class='sort-by--bottom'></div>";
-            break;
-          default:
-            return "<div class='sort-by'><div class='sort-by--top'></div><div class='sort-by--bottom'></div></div>";
-        }
-      },
-      columns: [
-        {
-          title: 'Name',
-          field: 'text',
-          headerSortTristate: true,
-          bottomCalc: () => {
-            return 'Total';
->>>>>>> dadf8740
           },
           {
             title: 'Namespace',
