/*
 * Copyright (c) 2021 Certinia Inc. All rights reserved.
 */
import { LitElement, css, html } from 'lit';
import { customElement, property } from 'lit/decorators.js';

import { LogEvent } from '../../parsers/ApexLogParser.js';
import { globalStyles } from '../../styles/global.styles.js';
import '../BadgeBase.js';

@customElement('database-section')
export class DatabaseSection extends LitElement {
  @property({ type: String })
  title = '';
  @property({ type: Object, attribute: false })
  dbLines: LogEvent[] = [];

  static styles = [
    globalStyles,
    css`
      .dbSection {
        padding: 10px 5px 5px 0px;
      }
      .dbTitle {
        font-weight: bold;
        font-size: 1.2em;
      }
      .dbBlock {
        margin-left: 10px;
        font-weight: normal;
      }
    `,
  ];

  render() {
    const totalCount = this.dbLines.length;
    let totalRows = 0;
<<<<<<< HEAD
    this.dbLines.forEach((dbLine) => {
      totalRows += dbLine.rowCount.self || 0;
=======
    this.dbLines.forEach((value) => {
      totalRows += value.dmlRowCount.self || value.soqlRowCount.self || 0;
>>>>>>> f07cdb17
    });

    return html`
      <div class="dbSection">
        <span class="dbTitle">${this.title}</span>
        <badge-base>Count: ${totalCount}</badge-base>
        <badge-base>Rows: ${totalRows}</badge-base>
      </div>
    `;
  }
}<|MERGE_RESOLUTION|>--- conflicted
+++ resolved
@@ -35,13 +35,8 @@
   render() {
     const totalCount = this.dbLines.length;
     let totalRows = 0;
-<<<<<<< HEAD
-    this.dbLines.forEach((dbLine) => {
-      totalRows += dbLine.rowCount.self || 0;
-=======
     this.dbLines.forEach((value) => {
       totalRows += value.dmlRowCount.self || value.soqlRowCount.self || 0;
->>>>>>> f07cdb17
     });
 
     return html`
