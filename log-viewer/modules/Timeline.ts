--- conflicted
+++ resolved
@@ -498,22 +498,11 @@
         posTop = -100;
       }
     }
-<<<<<<< HEAD
-    posLeft = posLeft + timelineScroll.offsetLeft;
-    posTop = posTop + timelineScroll.offsetTop;
-
-    tooltip.innerHTML = "";
-    tooltip.appendChild(tooltipText);
-    tooltip.style.left = posLeft + "px";
-    tooltip.style.top = posTop + "px";
-    tooltip.style.display = "block";
-=======
     const tooltipX = posLeft + timelineWrapper.offsetLeft;
     const tooltipY = posTop + timelineWrapper.offsetTop;
     tooltip.innerHTML = "";
     tooltip.appendChild(tooltipText);
     tooltip.style.cssText = `left:${tooltipX}px; top:${tooltipY}px; display: block;`;
->>>>>>> 5cfee8dc
   } else {
     tooltip.style.display = "none";
   }
