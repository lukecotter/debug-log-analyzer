<!DOCTYPE HTML>
<html>
	<head>
		<title>Log Viewer</title>
		<script type="text" id="LOG_FILE_NAME">@@name</script>
		<script type="text" id="LOG_FILE_PATH">@@path</script>
		<script type="text" id="LOG_FILE_NS">@@ns</script>
		<script type="text" id="LOG_FILE_URI">sample.log</script>
		<style>
			html {
				width: 100%;
				height: 100%;
			}
			body {
				color: var(--vscode-editor-foreground);
				font-family: monospace;
				font-weight: normal;
				font-size: var(--vscode-editor-font-size);
				height: 100%;
				display: flex;
				flex-direction: column;
			}
		</style>
	</head>

	<body>
		<div id="status" class="statusBar">No log</div>
		<div id="logSettings"></div>
		<div class="tabHolder">
			<div class="tab selected" id="timelineTab" data-show="timelineView">Timeline</div>
			<div class="tab" id="treeTab" data-show="treeView">Call Tree</div>
			<div class="tab" id="analysisTab" data-show="analysisView">Analysis</div>
			<div class="tab" id="databaseTab" data-show="dbView">Database</div>
			<a class="helpLink" id="helpButton">Help</a>
			<div class="tabPad"></div>
		</div>
		<div class="tabber">
			<div id="timelineView" class="tabItem selected">
				<div class="buttonContainer">
					<label for="shrinkToFit">Shrink-to-fit: </label>
					<input id="shrinkToFit" type="checkbox" checked>
				</div>
				<div id="tooltip"></div>
				<div id="timelineScroll">
					<canvas id='timeline' width="10000" height="4000"></canvas>
				</div>
				<div id="timelineKey"></div>
			</div>

			<div id="treeView" class="tabItem">
				<div class='buttonContainer'>
					<button id="expandAll">Expand All</button>
					<button id="collapseAll">Collapse All</button>
					<input id="hideDetails" class="filterCheckbox" type="checkbox" checked>
					<label for="hideDetails">Hide details</label>
					<input id="hideSystem" class="filterCheckbox" type="checkbox">
					<label for="hideSystem">Hide system calls</label>
					<input id="hideFormula" class="filterCheckbox" type="checkbox">
					<label for="hideFormula">Hide formulas</label>
				</div>
				<div id="treeScroll">
					<div id='tree'></div>
				</div>
			</div>

			<div id="analysisView" class="tabItem">
				<div class="buttonContainer">
					<label for="sortField">Sort field:</label>
					<select id="sortField">
						<option value="netDuration">Net duration</option>
						<option value="duration">Total Duration</option>
						<option value="count">Count</option>
						<option value="name">Name</option>
					</select>
					<input id="sortAscending" type="checkbox">
					<label for="sortAscending">Sort ascending</label>
				</div>
				<div id='analysisHeader' class="analysis"></div>
				<div class="analysisScroller">
					<div id='analysis' class="analysis"></div>
				</div>
				<div id='analysisFooter' class="analysis"></div>
			</div>

			<div id="dbView" class="tabItem">
				<div id="dbScroller">
					<div id="dbContent"></div>
				</div>
			</div>

<<<<<<< HEAD
			<div id="helpPanel" class="tabItem" >
				<div style="display: block">
				<h1>Log Viewer for Salesforce</h1>

				<br>For best results we recommend setting Apex Code logging to FINE or better.

				<h3>Overview</h3>

				<h3>The "Timeline" Tab</h3>
				This tab shows the call tree as a timeline graph. Time runs left-to-right and nested calls run bottom-to-top.
				<br>The graph shows in "Shrinks-to-fit" mode by default, to view a scrollable graph disable "Shrink-to-fit" checkbox.
				<br>A color key at the bottom of the graph shows the meaning of the colors used for types of call.
				<br>Information about nodes on the graph is shown as a tooltip when hovering the mouse over a node.
				<br>
				<br>Clicking on a timeline node will take you to the entry in the "Call Tree".
				<br>

				<h3>The "Call Tree" Tab</h3>
				This tab shows the call tree for the log execution.
				<br>
				<br>The tree can be expanded/collapsed with the +/- buttons on each method or with the "Expand All" / "Collapse All" buttons in the toolbar.
				<br>To show other information (e.g. SOQL statements or variable assignments) in the tree, un-tick the hide details checkbox.
				<br>There are also filter checkboxes to "Hide system calls" and "Hide formulas".
				<br>
				<br> The prefix '(S)' is used to indicate callers of methods which perform SOQL and '(D)' is used to indicate callers of methods that perform DML.
				<br>

				<h3>The "Analysis" Tab</h3>
				This tab has aggregated times showing: <b>Count</b>, <b>Total Duration</b> and <b>Net duration</b> for each tree node.
				<br>The toolbar controls sorting. The sort is multi-field and can be:
				<ul>
					<li>Total duration (followed by count and then name)
					<li>Net duration (followed by count and then name)
					<li>Count (followed by duration and then name)
					<li>Name (followed by count and then duration)
				</ul>
				The sort order can also toggle between ascending and descending.

				<h3>The "Database" Tab</h3>
				This tab aggregates DML and SOQL statements by text, providing <b>Count</b> and <b>Row</b> totals for each.
				<br>This helps identify the cause of <b>SOQL 101</b> exceptions - it is usually easy to see where a query is not bulkified.
				<br>It may also show where we used our row limit if we run-out of DML.
				<br>
				<br>Be aware that totals may exceed the normal limits due to:
				<ul>
					<li>Unit tests - we get the extra setup limits outside <b>startTest</b> / <b>stopTest</b>.
					<li>Multiple packages - some limits are per package.
				</ul>
				</div>
			</div>
=======
>>>>>>> a83f6341
		</div>
		<script defer crossorigin="anonymous" src="bundle.js"></script>
	</body>
</html><|MERGE_RESOLUTION|>--- conflicted
+++ resolved
@@ -88,59 +88,6 @@
 				</div>
 			</div>
 
-<<<<<<< HEAD
-			<div id="helpPanel" class="tabItem" >
-				<div style="display: block">
-				<h1>Log Viewer for Salesforce</h1>
-
-				<br>For best results we recommend setting Apex Code logging to FINE or better.
-
-				<h3>Overview</h3>
-
-				<h3>The "Timeline" Tab</h3>
-				This tab shows the call tree as a timeline graph. Time runs left-to-right and nested calls run bottom-to-top.
-				<br>The graph shows in "Shrinks-to-fit" mode by default, to view a scrollable graph disable "Shrink-to-fit" checkbox.
-				<br>A color key at the bottom of the graph shows the meaning of the colors used for types of call.
-				<br>Information about nodes on the graph is shown as a tooltip when hovering the mouse over a node.
-				<br>
-				<br>Clicking on a timeline node will take you to the entry in the "Call Tree".
-				<br>
-
-				<h3>The "Call Tree" Tab</h3>
-				This tab shows the call tree for the log execution.
-				<br>
-				<br>The tree can be expanded/collapsed with the +/- buttons on each method or with the "Expand All" / "Collapse All" buttons in the toolbar.
-				<br>To show other information (e.g. SOQL statements or variable assignments) in the tree, un-tick the hide details checkbox.
-				<br>There are also filter checkboxes to "Hide system calls" and "Hide formulas".
-				<br>
-				<br> The prefix '(S)' is used to indicate callers of methods which perform SOQL and '(D)' is used to indicate callers of methods that perform DML.
-				<br>
-
-				<h3>The "Analysis" Tab</h3>
-				This tab has aggregated times showing: <b>Count</b>, <b>Total Duration</b> and <b>Net duration</b> for each tree node.
-				<br>The toolbar controls sorting. The sort is multi-field and can be:
-				<ul>
-					<li>Total duration (followed by count and then name)
-					<li>Net duration (followed by count and then name)
-					<li>Count (followed by duration and then name)
-					<li>Name (followed by count and then duration)
-				</ul>
-				The sort order can also toggle between ascending and descending.
-
-				<h3>The "Database" Tab</h3>
-				This tab aggregates DML and SOQL statements by text, providing <b>Count</b> and <b>Row</b> totals for each.
-				<br>This helps identify the cause of <b>SOQL 101</b> exceptions - it is usually easy to see where a query is not bulkified.
-				<br>It may also show where we used our row limit if we run-out of DML.
-				<br>
-				<br>Be aware that totals may exceed the normal limits due to:
-				<ul>
-					<li>Unit tests - we get the extra setup limits outside <b>startTest</b> / <b>stopTest</b>.
-					<li>Multiple packages - some limits are per package.
-				</ul>
-				</div>
-			</div>
-=======
->>>>>>> a83f6341
 		</div>
 		<script defer crossorigin="anonymous" src="bundle.js"></script>
 	</body>
