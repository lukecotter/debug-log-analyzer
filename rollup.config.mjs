--- conflicted
+++ resolved
@@ -1,12 +1,7 @@
 // Rollup plugins
 import commonjs from '@rollup/plugin-commonjs';
 import { nodeResolve } from '@rollup/plugin-node-resolve';
-<<<<<<< HEAD
-import terser from '@rollup/plugin-terser';
-import typescript from '@rollup/plugin-typescript';
 import json from '@rollup/plugin-json';
-=======
->>>>>>> 0fe2224a
 import copy from 'rollup-plugin-copy';
 import nodePolyfills from 'rollup-plugin-polyfill-node';
 import postcss from 'rollup-plugin-postcss';
@@ -31,14 +26,7 @@
     plugins: [
       nodeResolve({ preferBuiltins: true }),
       commonjs(),
-<<<<<<< HEAD
-      typescript({
-        tsconfig: production ? './lana/tsconfig.json' : './lana/tsconfig-dev.json',
-        exclude: ['node_modules', '**/__tests__/**'],
-      }),
       json(),
-      production && terser(),
-=======
       swc(
         defineRollupSwcOption({
           include: /\.[mc]?[jt]sx?$/,
@@ -55,7 +43,6 @@
             compress: true,
           })
         ),
->>>>>>> 0fe2224a
     ],
   },
   {
