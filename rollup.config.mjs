--- conflicted
+++ resolved
@@ -5,17 +5,8 @@
 import copy from 'rollup-plugin-copy';
 import nodePolyfills from 'rollup-plugin-polyfill-node';
 import postcss from 'rollup-plugin-postcss';
-<<<<<<< HEAD
-import {
-  defineRollupSwcMinifyOption,
-  defineRollupSwcOption,
-  minify,
-  swc,
-} from 'rollup-plugin-swc3';
-import { copyWorkers } from "./scripts/copy-workers.mjs";
-=======
 import { defineRollupSwcOption, swc } from 'rollup-plugin-swc3';
->>>>>>> 031c406d
+import { copyWorkers } from './scripts/copy-workers.mjs';
 
 const production = process.env.NODE_ENV === 'production';
 console.log('Package mode:', production ? 'production' : 'development');
@@ -105,7 +96,7 @@
           { src: ['CHANGELOG.md', 'LICENSE.txt', 'README.md'], dest: 'lana' },
         ],
       }),
-      copyWorkers()
+      copyWorkers(),
     ],
   },
 ];