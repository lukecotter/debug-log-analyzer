name: Publish pre-release

on:
  schedule:
    - cron: '15 4 * * 2' # every tuesday at 4:15AM UTC
  workflow_dispatch:

jobs:
  check:
    name: Check for pre release changes
    runs-on: ubuntu-latest
    permissions:
      contents: write
    outputs:
      exitstatus: ${{ steps.earlyexit.outputs.exitstatus }}
    steps:
      - name: Checkout code
        uses: actions/checkout@v3
        with:
          fetch-depth: 0

      - id: earlyexit
        name: Should publish pre release
        run: |
          echo "Checking if Log Analyzer Pre Release can be published"
          headSHA=$(git rev-parse HEAD)
          if [ $(git tag -l pre) ]; then
              preSHA=$(git rev-parse --verify -q "pre")
          fi
          stableTag=$(git tag '*.*.*' --list --sort=-version:refname | head -n1 )
          stableSHA=$(git rev-parse $stableTag)

          echo "HEAD
          $(git show $headSHA -s --format="commit: %h Date: %ad")

          Pre release
          $(git show $preSHA -s --format="commit: %h Date: %ad")

          Stable release ($stableTag)
          $(git show $stableSHA -s --format="commit: %h Date: %ad")"

          if [ "$headSHA" = "$preSHA" ] || [ "$headSHA" = "$stableSHA" ]; then
              echo "
              No pre-release needed, No changes since last pre-release or stable version. Exiting."
              echo "exitstatus=exit" >> "$GITHUB_OUTPUT"
              exit 0
          fi
          echo "exitstatus=continue" >> "$GITHUB_OUTPUT"

  publish:
    name: Publish pre-release
    needs: check
    runs-on: ubuntu-latest
    if: needs.check.outputs.exitstatus == 'continue'
    steps:
      - name: Checkout code
        uses: actions/checkout@v3
      - name: Setup pnpm
        uses: pnpm/action-setup@v2
        with:
          version: 8
      - name: Set up Node
        uses: actions/setup-node@v3
        with:
          node-version: '16'
          cache: 'pnpm'
      - name: Install vsce + ovsx
        run: |
          pnpm add --global @vscode/vsce
          pnpm add --global ovsx
      - name: Dependencies
        run: |
          HUSKY=0 pnpm install
      - name: update pre-release version
        run: |
<<<<<<< HEAD
          echo "\nUpdating pre-release version"
=======
          echo "Updating pre-release version"
>>>>>>> 6372346d
          pnpm run bump-prerelease;
      - name: Package the extension
        run: |
          cd lana
          vsce package --pre-release --no-dependencies
      - name: Publish to VS Code Marketplace + Open VSX Registry
        run: |
          cd lana
          echo "Verify vsce token has not expired"
          vsce verify-pat -p ${{ secrets.VSCE_TOKEN }}

<<<<<<< HEAD
          echo "\nVerify ovsx token has not expired"
=======
          echo "
          Verify ovsx token has not expired"
>>>>>>> 6372346d
          ovsx verify-pat -p ${{ secrets.OVSX_TOKEN }}

          versionNum=$(cat package.json | jq -r '.version')
          pkgPath=lana-${versionNum}.vsix

<<<<<<< HEAD
          echo "\nPublish to vsce"
          echo "vsix name: $pkgPath"
          vsce publish --pre-release -p ${{ secrets.VSCE_TOKEN }} --packagePath ${pkgPath}
          echo "\nPublish to ovsx"
=======
          echo "Publish to vsce
          vsix name: $pkgPath"
          vsce publish --pre-release -p ${{ secrets.VSCE_TOKEN }} --packagePath ${pkgPath}

          echo "
          Publish to ovsx"
>>>>>>> 6372346d
          ovsx publish --pre-release -p ${{ secrets.OVSX_TOKEN }} --packagePath ${pkgPath}
      - name: Update pre-release tag
        run: |
          echo "Updating pre release tag"
          git tag -f pre
          git push -f origin pre<|MERGE_RESOLUTION|>--- conflicted
+++ resolved
@@ -73,11 +73,7 @@
           HUSKY=0 pnpm install
       - name: update pre-release version
         run: |
-<<<<<<< HEAD
-          echo "\nUpdating pre-release version"
-=======
           echo "Updating pre-release version"
->>>>>>> 6372346d
           pnpm run bump-prerelease;
       - name: Package the extension
         run: |
@@ -89,30 +85,19 @@
           echo "Verify vsce token has not expired"
           vsce verify-pat -p ${{ secrets.VSCE_TOKEN }}
 
-<<<<<<< HEAD
-          echo "\nVerify ovsx token has not expired"
-=======
           echo "
           Verify ovsx token has not expired"
->>>>>>> 6372346d
           ovsx verify-pat -p ${{ secrets.OVSX_TOKEN }}
 
           versionNum=$(cat package.json | jq -r '.version')
           pkgPath=lana-${versionNum}.vsix
 
-<<<<<<< HEAD
-          echo "\nPublish to vsce"
-          echo "vsix name: $pkgPath"
-          vsce publish --pre-release -p ${{ secrets.VSCE_TOKEN }} --packagePath ${pkgPath}
-          echo "\nPublish to ovsx"
-=======
           echo "Publish to vsce
           vsix name: $pkgPath"
           vsce publish --pre-release -p ${{ secrets.VSCE_TOKEN }} --packagePath ${pkgPath}
 
           echo "
           Publish to ovsx"
->>>>>>> 6372346d
           ovsx publish --pre-release -p ${{ secrets.OVSX_TOKEN }} --packagePath ${pkgPath}
       - name: Update pre-release tag
         run: |
