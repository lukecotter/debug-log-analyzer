--- conflicted
+++ resolved
@@ -183,16 +183,10 @@
   "devDependencies": {
     "@types/node": "~22.16.3",
     "@types/vscode": "~1.99.1",
-<<<<<<< HEAD
-    "@typescript-eslint/eslint-plugin": "^8.30.1",
-    "@typescript-eslint/parser": "^8.30.1",
-    "typescript": "^5.8.3",
-    "antlr4ts": "0.5.0-alpha.4"
-=======
     "@typescript-eslint/eslint-plugin": "^8.36.0",
     "@typescript-eslint/parser": "^8.36.0",
     "concurrently": "^9.2.0",
-    "typescript": "^5.8.3"
->>>>>>> c2e9eab9
+    "typescript": "^5.8.3",
+    "antlr4ts": "0.5.0-alpha.4"
   }
 }