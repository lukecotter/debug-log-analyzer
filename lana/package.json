{
  "name": "lana",
  "displayName": "Apex Log Analyzer",
  "version": "1.18.1",
  "description": "Salesforce Apex Debug Log Analyzer: Blazing-fast VS Code extension for Salesforce. Visualize and debug Apex logs with interactive flame charts, dynamic call trees, and detailed SOQL/DML breakdowns. Identify performance bottlenecks, gain deep transaction insights and optimize slow Apex.",
  "keywords": [
    "analysis",
    "apex",
    "apexlog",
    "apex logs",
    "apex performance",
    "analyzer",
    "dml",
    "debug",
    "debug log",
    "debug logs",
    "debugging",
    "developer tools",
    "flamegraph",
    "log",
    "log analyzer",
    "log profiler",
    "log profiling",
    "performance",
    "performance analyzer",
    "performance profiler",
    "performance profiling",
    "profiler",
    "profiling",
    "soql"
  ],
  "type": "module",
  "main": "out/Main.js",
  "icon": "certinia-icon-color.png",
  "galleryBanner": {
    "color": "#000000",
    "theme": "dark"
  },
  "publisher": "FinancialForce",
  "author": "",
  "license": "SEE LICENSE IN LICENSE.txt",
  "repository": {
    "type": "git",
    "url": "https://github.com/certinia/debug-log-analyzer.git"
  },
  "engines": {
    "vscode": "^1.100.0"
  },
  "categories": [
    "Other"
  ],
  "activationEvents": [
    "onLanguage:apexlog"
  ],
  "contributes": {
    "commands": [
      {
        "command": "lana.retrieveLogFile",
        "title": "Log: Retrieve Apex Log And Show Analysis",
        "icon": "./certinia-icon-color.png"
      },
      {
        "command": "lana.showLogAnalysis",
        "title": "Log: Show Apex Log Analysis",
        "icon": "./certinia-icon-color.png"
      }
    ],
    "languages": [
      {
        "id": "apexlog",
        "aliases": [
          "ApexLog",
          "DebugLog"
        ],
        "extensions": [
          ".log",
          ".txt"
        ],
        "firstLine": "^\\d\\d.\\d.+?APEX_CODE,\\w.+$"
      }
    ],
    "menus": {
      "commandPalette": [
        {
          "command": "lana.showLogAnalysis",
          "when": "resourceLangId == apexlog"
        }
      ],
      "editor/context": [
        {
          "command": "lana.showLogAnalysis",
          "when": "resourceLangId == apexlog"
        }
      ],
      "editor/title/context": [
        {
          "command": "lana.showLogAnalysis",
          "when": "resourceLangId == apexlog",
          "group": "lana"
        }
      ],
      "editor/title/run": [
        {
          "command": "lana.showLogAnalysis",
          "when": "resourceLangId == apexlog",
          "group": "lana"
        }
      ],
      "explorer/context": [
        {
          "command": "lana.showLogAnalysis",
          "when": "resourceLangId == apexlog"
        }
      ]
    },
    "configuration": {
      "type": "object",
      "title": "Apex Log Analyzer",
      "properties": {
        "lana.timeline.colors": {
          "type": "object",
          "default": {
            "Code Unit": "#88AE58",
            "Workflow": "#51A16E",
            "Method": "#2B8F81",
            "Flow": "#337986",
            "DML": "#285663",
            "SOQL": "#5D4963",
            "System Method": "#5C3444"
          },
          "properties": {
            "Code Unit": {
              "type": "string",
              "default": "#88AE58",
              "description": "Hex color for Code Unit timeline events."
            },
            "Workflow": {
              "type": "string",
              "default": "#51A16E",
              "description": "Hex color for Workflow timeline events."
            },
            "Method": {
              "type": "string",
              "default": "#2B8F81",
              "description": "Hex color for Method timeline events."
            },
            "Flow": {
              "type": "string",
              "default": "#337986",
              "description": "Hex color for Flow timeline events."
            },
            "DML": {
              "type": "string",
              "default": "#285663",
              "description": "Hex color for DML timeline events."
            },
            "SOQL": {
              "type": "string",
              "default": "#5D4963",
              "description": "Hex color for SOQL timeline events."
            },
            "System Method": {
              "type": "string",
              "default": "#5C3444",
              "description": "Hex color for System Method timeline events."
            }
          },
          "description": "Colors used for each event type on the Timeline",
          "additionalProperties": false
        }
      }
    }
  },
  "scripts": {
    "vscode:prepublish": "rm -rf out && pnpm -w run build"
  },
  "dependencies": {
<<<<<<< HEAD
    "@apexdevtools/apex-ls": "^5.0.0",
=======
    "@apexdevtools/apex-ls": "^5.9.0",
>>>>>>> 031c406d
    "@apexdevtools/sfdx-auth-helper": "^2.1.0",
    "@salesforce/apex-node": "^2.1.2"
  },
  "devDependencies": {
    "@types/node": "~22.16.3",
    "@types/vscode": "~1.99.1",
    "@typescript-eslint/eslint-plugin": "^8.36.0",
    "@typescript-eslint/parser": "^8.36.0",
    "concurrently": "^9.2.0",
    "typescript": "^5.8.3"
  }
}<|MERGE_RESOLUTION|>--- conflicted
+++ resolved
@@ -175,11 +175,7 @@
     "vscode:prepublish": "rm -rf out && pnpm -w run build"
   },
   "dependencies": {
-<<<<<<< HEAD
-    "@apexdevtools/apex-ls": "^5.0.0",
-=======
     "@apexdevtools/apex-ls": "^5.9.0",
->>>>>>> 031c406d
     "@apexdevtools/sfdx-auth-helper": "^2.1.0",
     "@salesforce/apex-node": "^2.1.2"
   },
