# Changelog

All notable changes to this project will be documented in this file.

The format is based on [Keep a Changelog](https://keepachangelog.com/en/1.0.0/),
and this project adheres to [Semantic Versioning](https://semver.org/spec/v2.0.0.html).

<<<<<<< HEAD
## [Unreleased]

### Changed

- Make dragging more obvious on the Timeline by showing different cursors ([#423][#423])
  - Show the pointer cursor by default when hovering the Timeline.
  - Show the grabbing cursor when the mouse is pressed down on the Timeline, to indicate drag is now possible.
  - Show the default cursor when hovering a Timeline event.

## [1.10.2] - 2023-11-07
=======
## [1.10.3] - 2023-11-07
>>>>>>> f975ecb4

### Fixed

- Call Tree Show Details not showing and hiding correctly ([#433][#433])
- Infinite loading screen if file can not be found ([#435][#435])
- Many cases of UI jumping in the Database view when rows and groups are clicked ([#434][#434])

## [1.10.1] - 2023-10-26

### Fixed

- Call Tree not showing `USER_DEBUG` content ([#429][#429])

## [1.10.0] - 2023-10-19

### Added

- Redesigned Navigation Bar ([#249][#249])
  - Help moved to icon in top right
  - Tabs now look and feel like vscode tabs
  - Log title redesigned for a more modern feel
  - Log Duration + Log Size now displayed as badges
  - Log issues show in a separate dialog when the issues count tag is clicked on the navigation bar
- Database View tweaks ([#279][#279])
  - Show full SOQL/ DML text instead of truncating
  - Show the detail panel by default, including call stack and SOQL issues.
- Database, Call Tree and Analysis View ([#279][#279])
  - New sort icon (up and down arrow) when a column is in an unsorted state
- Analysis View ([#279][#279])
  - Show full event text instead of truncating
- Show skeleton loading UIs / UI Outlines when waiting for the log to be processed e.g when running `Log: Retrieve Apex Log And Show Analysis` and `Log: Show Apex Log Analysis` ([#252][#252])
  - This could be waiting for the log to download from the org or to be parsed and processed.
- What's new notification to open the change log on upgrades ([#210][#210])
- Show the Certinia logo next to the currently opened Log Analyzer tab and next to the file name on the file list in the quick open menu ([#250][#250])
- The Log Analyzer will be published as a pre-release extension weekly ([#300][#300])
  - Click `Switch to Pre-Release Version` on the banner to get bleeding edge changes and help us to resolve bugs before the stable release.

### Changed

- Hyperlink styling to align with VSCode ([#248][#248])

### Fixed

- `Export to CSV` not working when a log was opened in a new VSCode window and not associated to a workspace ([#363][#363])

## [1.8.0]

Skipped due to adopting odd numbering for pre releases and even number for releases.

## [1.7.1] - 2023-08-10

### Fixed

- `Log: Show Apex Log Analysis` code lense not showing until another command is used first ([#340][#340])
- Go to Call Tree from SOQL detail Call Stack on the Database View ([#346][#346])

## [1.7.0] - 2023-08-04

### Added

- Call tree: Redesigned view ([#297][#297])
  - All columns are sortable ascending or descending by clicking the header
  - Child rows will be sorted within their parent
  - The name column has 3 states call order, ascending or descending
  - Columns for DML Count, SOQL Count, Throws Count, Rows Count, Total Time and Self Time
  - Range filtering with min and max values for the Total Time and Self Time columns
  - Keyboard navigation to move between selected rows. Use the up and down arrows for up and down and left and right to collapse or expand the tree
  - Virtualised rows means much better performance
- Analysis: Redesigned view ([#294][#294])
  - All columns are sortable ascending or descending by clicking the header
  - Columns to show Event Type, Aggregated Total Time and Aggregated Self Time
  - Virtualised row rendered to greatly improve performance
  - Group by Event Type to show aggregated totals for each type e.g See the Total Time for all `METHOD_ENTRY` events
  - Keyboard navigation to move between selected rows. Use the up and down arrows for up and down
- Analysis: Export data ([#25][#25])
  - Copy data to clipboard directly from Analysis grid by focusing on the grid and using `ctrl + c` or `cmd + c`
  - Export to CSV file using the `Export to CSV` action in the grid header menu
- Database: Export data ([#25][#25])
  - Copy data to clipboard directly from either the DML or SOQL grid by focusing on the grid and using `ctrl + c` or `cmd + c`
  - Export to CSV file using the `Export to CSV` action in the grid header menu
- Database: keyboard navigation ([#294][#294])
  - Keyboard navigation to move between selected rows. Use the up and down arrows for up and down. Left and right arrows will hide / show the detail panel,

### Changed

- Increase the supported log size for the go to log hyperlink to larger than 50MB ([#254][#254])
- Renamed `Log: Load Apex Log For Analysis` to `Log: Retrieve Apex Log And Show Analysis` ([#288][#288])
- Improve performance of `Log: Retrieve Apex Log And Show Analysis` ([#255][#255])
- Update minimum supported vscode version to v1.74.0 ([#280][#280])
- Support for more undocumented log events such as `NBA_*`, `ORG_CACHE_*`, `SESSION_CACHE_*`, `FUNCTION_INVOCATION_*` and more ([#246][#246])

### Fixed

- `ENTERING_MANAGED_PKG` events would wrongly have other events rollup into them ([#320][#320])
  - Note: This now means some events will no longer be rolled up into `ENTERING_MANAGED_PKG`
  - e.g `SOQL_BEGIN` will be between two `ENTERING_MANAGED_PKG` events instead of nested inside one
- Database page scrolls up when a grouped row neat bottom of grid is clicked ([#312][#312])

## [1.6.0] - 2023-05-19

### Added

- Redesigned Database tab ([#219][#219])
  - All columns are sortable ascending /descending by clicking the header
  - Added columns DML/ SOQL, Row Count, Total Time
  - Added specific columns for SOQL Selectivity + Aggregations
  - Added detail panel which is shown by clicking a row which shows the call stack for the specific DML / SOQL, clicking a link will go to the main call tree tab
  - The detail panel also shows a list of potential SOQL performance issues
  - Totals shown at the bottom of each column
  - SOQL/ DML is grouped by name by default, grouping can be removed to show the SOQL/ DML as a flat list
- `Log: Show Apex Log Analysis` code lens to the top of the currently open log file ([#199][#199])
  - This is a faster way to open the analysis
- Support for more file types when opening the analysis ([#199][#199])
  - The analysis can now be shown for any `.log` or `.txt` file that starts with the Apex debug log header
  - e.g `57.0 APEX_CODE,FINE;APEX_PROFILING,FINE;CALLOUT,NONE;DB,FINEST;NBA,INFO;SYSTEM,DEBUG;VALIDATION,INFO;VISUALFORCE,FINE;WAVE,INFO;WORKFLOW,INFO`
- The row count to the timeline tooltip for events which have one e.g `SOQL_EXECUTE_BEGIN`, `DML_BEGIN`, `SOSL_EXECUTE_BEGIN` ([#129][#129])
- Call Tree - Breadcrumbs shown at the top when clicking a row ([#142][#142])
- Call Tree - displaying variable value as well as variable names for `VARIABLE_ASSIGNMENT` events ([#235][#235])
- Call Tree - pretty formatting of JSON in `VARIABLE_ASSIGNMENT` events ([#235][#235])

### Changed

- Goto code from click to CMD/CTRL and click. Breadcrumbs are shown on click instead ([#142][#142])
- End time of events that start before `MAXIMUM DEBUG LOG SIZE REACHED` but have no matching end event, will now have their duration end before the `MAXIMUM DEBUG LOG SIZE REACHED` instead of extending to the very end of the log ([#264][#264])
  - This provides more accurate durations overall because we can not know what occurred during the `MAXIMUM DEBUG LOG SIZE REACHED` gap.

### Fixed

- Timeline not showing events if the event occurs outside the `EXECUTION_STARTED` + `EXECUTION_FINISHED` events ([#180][#180])
- Timeline incorrectly showing some `VF_APEX_CALL_START` events when dealing with ApexPage messages ([#212][#212])
- Timeline tooltip not shown when zooming ([#242][#242])
- Font sizes not correctly scaling in some places ([#238][#238])

## [1.5.2] - 2022-11-08

### Fixed

- Spaces not supported in output directory path when running `Log: Load Apex Log For Analysis` command ([#187][#187])
- Fixes `ENTERING_MANAGED_PKG` events not being displayed on timeline ([#188][#188])

## [1.5.1] - 2022-10-04

### Fixed

- Fixes custom timeline event colors not being used from vscode preferences ([#163][#163])

## [1.5.0] - 2022-08-08

### Added

- Call Tree filtering to hide nodes where total duration is less than a given time ([#112][#112])
- An `EXCEPTION_THROWN` marker (T) to supplement the`DML_BEGIN` (D) and `SOQL_EXECUTE_BEGIN` (S) markers on parent nodes ([#135][#135])
- Some missing line types: `DUPLICATE_DETECTION_BEGIN`, `DUPLICATE_DETECTION_END` and `DUPLICATE_DETECTION_RULE_INVOCATION` ([#139][#139])
- Salesforce Code Builder Support ([#23][#23])
  - Apex Log Analyzer to be published to the Open VSX Registry as well as the VSCode Marketplace

### Changed

- Rounded the log size on the `Log: Load Apex Log For Analysis` command results to 2DP ([#91][#91])
- Improved log parsing to tolerate false exits ([#88][#88])
  - Checks for false exits before un-winding the call stack, by checking down the stack to see if the EXIT matches something already on the stack.
- Greatly reduced CPU usage when Timeline is open but no changes are occurring ([#90][#90])
- Improved performance getting log file from an org when using the `Log: Load Apex Log For Analysis` command ([#123][#123])
- More easily differentiate between "Flows" and "Process Builders" in the timeline and call tree ([#114][#114])
- Counts on Call Tree for Throw (T), DML (D) & SOQL (S) markers, which shows how many of each statement type are descendants of a node ([#135][#135])

### Fixed

- Some detail lines not being shown on Call Tree ([#130][#130])
- Tooltip not hiding when moving to a part of timeline where the tooltip should not be shown ([#131][#131])
- Timeline background shown as black in some browsers ([#137][#137])
- The TRUNCATED marker (for methods which were not complete at the end of the log) not being shown ([#135][#135])
- The hide checkboxes not always un-hiding ([#135][#135])
- Some NullPointers ([#135][#135])

## [1.4.2] - 2022-03-14

### Fixed

- Timeline content disappearing when switching tabs + resizing ([#99][#99])
- Timeline flickering/resizing when tooltip moved to bottom right ([#87][#87])
- Timeline not displaying `VF_APEX_CALL_START` log events ([#97][#97])
- Incorrect Total Time on status bar and analysis tab ([#95][#95])
  - Now uses the timestamp of the last `EXECUTION_FINISHED` event to determine total time
  - If there are no `EXECUTION_FINISHED` events the last event with a timestamp is used
- Log parsing not handling both CRLF and LF line endings ([#108][#108])

## [1.4.1] - 2022-01-06

### Changed

- Reduced extension size

### Fixed

- Corrected README.md / CHANGELOG.md

## [1.4.0] - 2022-01-06

### Added

- Database tab shows the methods each SOQL or DML statement was made from ([#11][#11])
  - The method name can be clicked to navigate to it in the call tree
- Timeline shows a tooltip for log events ([#52][#52])
  - Shown when hovering the red (errors), blue (unexpected-end) and green (skipped-lines) sections on the timeline.
- Zoom on timeline ([#33][#33])
  - zoom to an accuracy of 0.001ms, time markers are shown with a ms time value and white line e.g 9600.001 ms
  - scroll up and down on the mouse to zoom in and out
  - zoom is based on position of mouse pointer, ensuring that position is kept on screen when zoomed in or out
  - scroll left and right on the mouse to move the time line left are right, when zoomed
  - click the mouse down and drag to move the timeline around both in the x and y direction, when zoomed
- Specify custom timeline event colors in vscode preferences ([#66][#66])
- Support for all [known log event types](https://developer.salesforce.com/docs/atlas.en-us.apexcode.meta/apexcode/apex_debugging_system_log_console.htm) ([#81][#81])
  - Includes events for `Database`, `Workflow`, `NBA`, `Validation`, `Callout`, `Apex Code`, `Apex Profiling`, `Visualforce` and `System` categories.

### Changed

- Convert from scala to typescript ([#22][#22] [#34][#34])
- Load log shows loading feedback whilst waiting for logs to be retrieved ([#18][#18])
- Open an empty log view whilst waiting for selected log to be downloaded, parsed and rendered ([#18][#18])
- Log will be loaded from disk if previously downloaded ([#18][#18])
- Renamed the `Log: Show Log Analysis` command to `Log: Show Apex Log Analysis` ([#48][#48])
  - For consistency with the `Log: Load Apex Log For Analysis` command
- Block text on call tree displayed on new lines rather than one line separated by a | character ([#50][#50])
- Call tree shows text for all log lines and not just time taken ([#42][#42])
- Faster log loading due to a change in how the JavaScript is loaded on the page ([#11][#11])
- Faster log parsing and timeline rendering ([#63][#63])
- Scroll on the Call Tree to allow scrolling content to top of screen instead of only the bottom ([#73][#73])
- `FLOW_START_INTERVIEWS` log lines on the Call Tree and timeline will show either the Process Builder or Flow name after the chunk number ([#68][#68])

### Fixed

- Hide details, hide system calls and hide formulas on the call tree to work again ([#45][#45])

### Removed

- Timeline Shrink-to-fit checkbox was replaced with zoom feature ([#33][#33])

## [1.3.5] - December 2020

- Fix issue #7 Command 'lana.showLogFile' not found
- Fix issue #3 Cannot read property 'path' of undefined

## [1.3.4] - December 2020

- Fix issue #4 with Windows paths

## [1.3.3] - December 2020

- Synchronise versions

## [1.3.2] - December 2020

- Details for Visual Studio Code Marketplace listing
- Improvements to READMEs

## [1.3.1] - December 2020

- Small changes to command labels
- Improvements to READMEs

## [1.3] - September 2020

- When opening a source file, open at correct line.
- Misc Visual tweaks
- Add explorer menu item
- Provide more information when selecting log to download

<!-- Unreleased -->

[#423]: https://github.com/certinia/debug-log-analyzer/issues/423

<!-- v1.10.2 -->

[#434]: https://github.com/certinia/debug-log-analyzer/issues/434
[#435]: https://github.com/certinia/debug-log-analyzer/issues/435
[#433]: https://github.com/certinia/debug-log-analyzer/issues/433

<!-- v1.10.1 -->

[#429]: https://github.com/certinia/debug-log-analyzer/issues/429

<!-- v1.10.0 -->

[#279]: https://github.com/certinia/debug-log-analyzer/issues/279
[#210]: https://github.com/certinia/debug-log-analyzer/issues/210
[#250]: https://github.com/certinia/debug-log-analyzer/issues/250
[#252]: https://github.com/certinia/debug-log-analyzer/issues/252
[#363]: https://github.com/certinia/debug-log-analyzer/issues/363
[#248]: https://github.com/certinia/debug-log-analyzer/issues/248
[#249]: https://github.com/certinia/debug-log-analyzer/issues/249
[#300]: https://github.com/certinia/debug-log-analyzer/issues/300

<!-- v1.7.1 -->

[#340]: https://github.com/certinia/debug-log-analyzer/issues/340
[#346]: https://github.com/certinia/debug-log-analyzer/issues/346

<!-- v1.7.0 -->

[#280]: https://github.com/certinia/debug-log-analyzer/issues/280
[#288]: https://github.com/certinia/debug-log-analyzer/issues/288
[#254]: https://github.com/certinia/debug-log-analyzer/issues/254
[#297]: https://github.com/certinia/debug-log-analyzer/issues/297
[#294]: https://github.com/certinia/debug-log-analyzer/issues/294
[#246]: https://github.com/certinia/debug-log-analyzer/issues/246
[#25]: https://github.com/certinia/debug-log-analyzer/issues/25
[#320]: https://github.com/certinia/debug-log-analyzer/issues/320
[#312]: https://github.com/certinia/debug-log-analyzer/issues/312
[#255]: https://github.com/certinia/debug-log-analyzer/issues/255

<!-- Older versions -->

[#11]: https://github.com/certinia/debug-log-analyzer/issues/11
[#18]: https://github.com/certinia/debug-log-analyzer/issues/18
[#22]: https://github.com/certinia/debug-log-analyzer/issues/22
[#33]: https://github.com/certinia/debug-log-analyzer/issues/33
[#34]: https://github.com/certinia/debug-log-analyzer/issues/34
[#42]: https://github.com/certinia/debug-log-analyzer/issues/42
[#45]: https://github.com/certinia/debug-log-analyzer/issues/45
[#48]: https://github.com/certinia/debug-log-analyzer/issues/48
[#50]: https://github.com/certinia/debug-log-analyzer/issues/50
[#52]: https://github.com/certinia/debug-log-analyzer/issues/52
[#63]: https://github.com/certinia/debug-log-analyzer/issues/63
[#66]: https://github.com/certinia/debug-log-analyzer/issues/66
[#68]: https://github.com/certinia/debug-log-analyzer/issues/68
[#73]: https://github.com/certinia/debug-log-analyzer/issues/73
[#81]: https://github.com/certinia/debug-log-analyzer/issues/81
[#87]: https://github.com/certinia/debug-log-analyzer/issues/87
[#95]: https://github.com/certinia/debug-log-analyzer/issues/95
[#97]: https://github.com/certinia/debug-log-analyzer/issues/97
[#99]: https://github.com/certinia/debug-log-analyzer/issues/99
[#108]: https://github.com/certinia/debug-log-analyzer/issues/108
[#91]: https://github.com/certinia/debug-log-analyzer/issues/91
[#88]: https://github.com/certinia/debug-log-analyzer/issues/88
[#90]: https://github.com/certinia/debug-log-analyzer/issues/90
[#112]: https://github.com/certinia/debug-log-analyzer/issues/112
[#123]: https://github.com/certinia/debug-log-analyzer/issues/123
[#114]: https://github.com/certinia/debug-log-analyzer/issues/114
[#130]: https://github.com/certinia/debug-log-analyzer/issues/130
[#131]: https://github.com/certinia/debug-log-analyzer/issues/131
[#137]: https://github.com/certinia/debug-log-analyzer/issues/137
[#135]: https://github.com/certinia/debug-log-analyzer/issues/135
[#139]: https://github.com/certinia/debug-log-analyzer/issues/139
[#23]: https://github.com/certinia/debug-log-analyzer/issues/23
[#142]: https://github.com/certinia/debug-log-analyzer/issues/142
[#163]: https://github.com/certinia/debug-log-analyzer/issues/163
[#180]: https://github.com/certinia/debug-log-analyzer/issues/180
[#187]: https://github.com/certinia/debug-log-analyzer/issues/187
[#188]: https://github.com/certinia/debug-log-analyzer/issues/188
[#212]: https://github.com/certinia/debug-log-analyzer/issues/212
[#199]: https://github.com/certinia/debug-log-analyzer/issues/199
[#219]: https://github.com/certinia/debug-log-analyzer/issues/219
[#129]: https://github.com/certinia/debug-log-analyzer/issues/129
[#238]: https://github.com/certinia/debug-log-analyzer/issues/238
[#242]: https://github.com/certinia/debug-log-analyzer/issues/242
[#235]: https://github.com/certinia/debug-log-analyzer/issues/235
[#264]: https://github.com/certinia/debug-log-analyzer/issues/264<|MERGE_RESOLUTION|>--- conflicted
+++ resolved
@@ -5,7 +5,6 @@
 The format is based on [Keep a Changelog](https://keepachangelog.com/en/1.0.0/),
 and this project adheres to [Semantic Versioning](https://semver.org/spec/v2.0.0.html).
 
-<<<<<<< HEAD
 ## [Unreleased]
 
 ### Changed
@@ -15,10 +14,7 @@
   - Show the grabbing cursor when the mouse is pressed down on the Timeline, to indicate drag is now possible.
   - Show the default cursor when hovering a Timeline event.
 
-## [1.10.2] - 2023-11-07
-=======
 ## [1.10.3] - 2023-11-07
->>>>>>> f975ecb4
 
 ### Fixed
 
