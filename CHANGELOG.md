# Changelog

All notable changes to this project will be documented in this file.

The format is based on [Keep a Changelog](https://keepachangelog.com/en/1.0.0/),
and this project adheres to [Semantic Versioning](https://semver.org/spec/v2.0.0.html).

<<<<<<< HEAD
## [Unreleased]

### Changed

- Make dragging more obvious on the Timeline by showing different cursors ([#423][#423])
  - Show the pointer cursor by default when hovering the Timeline.
  - Show the grabbing cursor when the mouse is pressed down on the Timeline, to indicate drag is now possible.
  - Show the default cursor when hovering a Timeline event.
=======
## [1.10.1] - 2023-10-26

### Fixed

- Call Tree not showing `USER_DEBUG` content ([#429][#429])
>>>>>>> 3d322e16

## [1.10.0] - 2023-10-19

### Added

- Redesigned Navigation Bar ([#249][#249])
  - Help moved to icon in top right
  - Tabs now look and feel like vscode tabs
  - Log title redesigned for a more modern feel
  - Log Duration + Log Size now displayed as badges
  - Log issues show in a separate dialog when the issues count tag is clicked on the navigation bar
- Database View tweaks ([#279][#279])
  - Show full SOQL/ DML text instead of truncating
  - Show the detail panel by default, including call stack and SOQL issues.
- Database, Call Tree and Analysis View ([#279][#279])
  - New sort icon (up and down arrow) when a column is in an unsorted state
- Analysis View ([#279][#279])
  - Show full event text instead of truncating
- Show skeleton loading UIs / UI Outlines when waiting for the log to be processed e.g when running `Log: Retrieve Apex Log And Show Analysis` and `Log: Show Apex Log Analysis` ([#252][#252])
  - This could be waiting for the log to download from the org or to be parsed and processed.
- What's new notification to open the change log on upgrades ([#210][#210])
- Show the Certinia logo next to the currently opened Log Analyzer tab and next to the file name on the file list in the quick open menu ([#250][#250])
- The Log Analyzer will be published as a pre-release extension weekly ([#300][#300])
  - Click `Switch to Pre-Release Version` on the banner to get bleeding edge changes and help us to resolve bugs before the stable release.

### Changed

- Hyperlink styling to align with VSCode ([#248][#248])

### Fixed

- `Export to CSV` not working when a log was opened in a new VSCode window and not associated to a workspace ([#363][#363])

## [1.8.0]

Skipped due to adopting odd numbering for pre releases and even number for releases.

## [1.7.1] - 2023-08-10

### Fixed

- `Log: Show Apex Log Analysis` code lense not showing until another command is used first ([#340][#340])
- Go to Call Tree from SOQL detail Call Stack on the Database View ([#346][#346])

## [1.7.0] - 2023-08-04

### Added

- Call tree: Redesigned view ([#297][#297])
  - All columns are sortable ascending or descending by clicking the header
  - Child rows will be sorted within their parent
  - The name column has 3 states call order, ascending or descending
  - Columns for DML Count, SOQL Count, Throws Count, Rows Count, Total Time and Self Time
  - Range filtering with min and max values for the Total Time and Self Time columns
  - Keyboard navigation to move between selected rows. Use the up and down arrows for up and down and left and right to collapse or expand the tree
  - Virtualised rows means much better performance
- Analysis: Redesigned view ([#294][#294])
  - All columns are sortable ascending or descending by clicking the header
  - Columns to show Event Type, Aggregated Total Time and Aggregated Self Time
  - Virtualised row rendered to greatly improve performance
  - Group by Event Type to show aggregated totals for each type e.g See the Total Time for all `METHOD_ENTRY` events
  - Keyboard navigation to move between selected rows. Use the up and down arrows for up and down
- Analysis: Export data ([#25][#25])
  - Copy data to clipboard directly from Analysis grid by focusing on the grid and using `ctrl + c` or `cmd + c`
  - Export to CSV file using the `Export to CSV` action in the grid header menu
- Database: Export data ([#25][#25])
  - Copy data to clipboard directly from either the DML or SOQL grid by focusing on the grid and using `ctrl + c` or `cmd + c`
  - Export to CSV file using the `Export to CSV` action in the grid header menu
- Database: keyboard navigation ([#294][#294])
  - Keyboard navigation to move between selected rows. Use the up and down arrows for up and down. Left and right arrows will hide / show the detail panel,

### Changed

- Increase the supported log size for the go to log hyperlink to larger than 50MB ([#254][#254])
- Renamed `Log: Load Apex Log For Analysis` to `Log: Retrieve Apex Log And Show Analysis` ([#288][#288])
- Improve performance of `Log: Retrieve Apex Log And Show Analysis` ([#255][#255])
- Update minimum supported vscode version to v1.74.0 ([#280][#280])
- Support for more undocumented log events such as `NBA_*`, `ORG_CACHE_*`, `SESSION_CACHE_*`, `FUNCTION_INVOCATION_*` and more ([#246][#246])

### Fixed

- `ENTERING_MANAGED_PKG` events would wrongly have other events rollup into them ([#320][#320])
  - Note: This now means some events will no longer be rolled up into `ENTERING_MANAGED_PKG`
  - e.g `SOQL_BEGIN` will be between two `ENTERING_MANAGED_PKG` events instead of nested inside one
- Database page scrolls up when a grouped row neat bottom of grid is clicked ([#312][#312])

## [1.6.0] - 2023-05-19

### Added

- Redesigned Database tab ([#219][#219])
  - All columns are sortable ascending /descending by clicking the header
  - Added columns DML/ SOQL, Row Count, Total Time
  - Added specific columns for SOQL Selectivity + Aggregations
  - Added detail panel which is shown by clicking a row which shows the call stack for the specific DML / SOQL, clicking a link will go to the main call tree tab
  - The detail panel also shows a list of potential SOQL performance issues
  - Totals shown at the bottom of each column
  - SOQL/ DML is grouped by name by default, grouping can be removed to show the SOQL/ DML as a flat list
- `Log: Show Apex Log Analysis` code lens to the top of the currently open log file ([#199][#199])
  - This is a faster way to open the analysis
- Support for more file types when opening the analysis ([#199][#199])
  - The analysis can now be shown for any `.log` or `.txt` file that starts with the Apex debug log header
  - e.g `57.0 APEX_CODE,FINE;APEX_PROFILING,FINE;CALLOUT,NONE;DB,FINEST;NBA,INFO;SYSTEM,DEBUG;VALIDATION,INFO;VISUALFORCE,FINE;WAVE,INFO;WORKFLOW,INFO`
- The row count to the timeline tooltip for events which have one e.g `SOQL_EXECUTE_BEGIN`, `DML_BEGIN`, `SOSL_EXECUTE_BEGIN` ([#129][#129])
- Call Tree - Breadcrumbs shown at the top when clicking a row ([#142][#142])
- Call Tree - displaying variable value as well as variable names for `VARIABLE_ASSIGNMENT` events ([#235][#235])
- Call Tree - pretty formatting of JSON in `VARIABLE_ASSIGNMENT` events ([#235][#235])

### Changed

- Goto code from click to CMD/CTRL and click. Breadcrumbs are shown on click instead ([#142][#142])
- End time of events that start before `MAXIMUM DEBUG LOG SIZE REACHED` but have no matching end event, will now have their duration end before the `MAXIMUM DEBUG LOG SIZE REACHED` instead of extending to the very end of the log ([#264][#264])
  - This provides more accurate durations overall because we can not know what occurred during the `MAXIMUM DEBUG LOG SIZE REACHED` gap.

### Fixed

- Timeline not showing events if the event occurs outside the `EXECUTION_STARTED` + `EXECUTION_FINISHED` events ([#180][#180])
- Timeline incorrectly showing some `VF_APEX_CALL_START` events when dealing with ApexPage messages ([#212][#212])
- Timeline tooltip not shown when zooming ([#242][#242])
- Font sizes not correctly scaling in some places ([#238][#238])

## [1.5.2] - 2022-11-08

### Fixed

- Spaces not supported in output directory path when running `Log: Load Apex Log For Analysis` command ([#187][#187])
- Fixes `ENTERING_MANAGED_PKG` events not being displayed on timeline ([#188][#188])

## [1.5.1] - 2022-10-04

### Fixed

- Fixes custom timeline event colors not being used from vscode preferences ([#163][#163])

## [1.5.0] - 2022-08-08

### Added

- Call Tree filtering to hide nodes where total duration is less than a given time ([#112][#112])
- An `EXCEPTION_THROWN` marker (T) to supplement the`DML_BEGIN` (D) and `SOQL_EXECUTE_BEGIN` (S) markers on parent nodes ([#135][#135])
- Some missing line types: `DUPLICATE_DETECTION_BEGIN`, `DUPLICATE_DETECTION_END` and `DUPLICATE_DETECTION_RULE_INVOCATION` ([#139][#139])
- Salesforce Code Builder Support ([#23][#23])
  - Apex Log Analyzer to be published to the Open VSX Registry as well as the VSCode Marketplace

### Changed

- Rounded the log size on the `Log: Load Apex Log For Analysis` command results to 2DP ([#91][#91])
- Improved log parsing to tolerate false exits ([#88][#88])
  - Checks for false exits before un-winding the call stack, by checking down the stack to see if the EXIT matches something already on the stack.
- Greatly reduced CPU usage when Timeline is open but no changes are occurring ([#90][#90])
- Improved performance getting log file from an org when using the `Log: Load Apex Log For Analysis` command ([#123][#123])
- More easily differentiate between "Flows" and "Process Builders" in the timeline and call tree ([#114][#114])
- Counts on Call Tree for Throw (T), DML (D) & SOQL (S) markers, which shows how many of each statement type are descendants of a node ([#135][#135])

### Fixed

- Some detail lines not being shown on Call Tree ([#130][#130])
- Tooltip not hiding when moving to a part of timeline where the tooltip should not be shown ([#131][#131])
- Timeline background shown as black in some browsers ([#137][#137])
- The TRUNCATED marker (for methods which were not complete at the end of the log) not being shown ([#135][#135])
- The hide checkboxes not always un-hiding ([#135][#135])
- Some NullPointers ([#135][#135])

## [1.4.2] - 2022-03-14

### Fixed

- Timeline content disappearing when switching tabs + resizing ([#99][#99])
- Timeline flickering/resizing when tooltip moved to bottom right ([#87][#87])
- Timeline not displaying `VF_APEX_CALL_START` log events ([#97][#97])
- Incorrect Total Time on status bar and analysis tab ([#95][#95])
  - Now uses the timestamp of the last `EXECUTION_FINISHED` event to determine total time
  - If there are no `EXECUTION_FINISHED` events the last event with a timestamp is used
- Log parsing not handling both CRLF and LF line endings ([#108][#108])

## [1.4.1] - 2022-01-06

### Changed

- Reduced extension size

### Fixed

- Corrected README.md / CHANGELOG.md

## [1.4.0] - 2022-01-06

### Added

- Database tab shows the methods each SOQL or DML statement was made from ([#11][#11])
  - The method name can be clicked to navigate to it in the call tree
- Timeline shows a tooltip for log events ([#52][#52])
  - Shown when hovering the red (errors), blue (unexpected-end) and green (skipped-lines) sections on the timeline.
- Zoom on timeline ([#33][#33])
  - zoom to an accuracy of 0.001ms, time markers are shown with a ms time value and white line e.g 9600.001 ms
  - scroll up and down on the mouse to zoom in and out
  - zoom is based on position of mouse pointer, ensuring that position is kept on screen when zoomed in or out
  - scroll left and right on the mouse to move the time line left are right, when zoomed
  - click the mouse down and drag to move the timeline around both in the x and y direction, when zoomed
- Specify custom timeline event colors in vscode preferences ([#66][#66])
- Support for all [known log event types](https://developer.salesforce.com/docs/atlas.en-us.apexcode.meta/apexcode/apex_debugging_system_log_console.htm) ([#81][#81])
  - Includes events for `Database`, `Workflow`, `NBA`, `Validation`, `Callout`, `Apex Code`, `Apex Profiling`, `Visualforce` and `System` categories.

### Changed

- Convert from scala to typescript ([#22][#22] [#34][#34])
- Load log shows loading feedback whilst waiting for logs to be retrieved ([#18][#18])
- Open an empty log view whilst waiting for selected log to be downloaded, parsed and rendered ([#18][#18])
- Log will be loaded from disk if previously downloaded ([#18][#18])
- Renamed the `Log: Show Log Analysis` command to `Log: Show Apex Log Analysis` ([#48][#48])
  - For consistency with the `Log: Load Apex Log For Analysis` command
- Block text on call tree displayed on new lines rather than one line separated by a | character ([#50][#50])
- Call tree shows text for all log lines and not just time taken ([#42][#42])
- Faster log loading due to a change in how the JavaScript is loaded on the page ([#11][#11])
- Faster log parsing and timeline rendering ([#63][#63])
- Scroll on the Call Tree to allow scrolling content to top of screen instead of only the bottom ([#73][#73])
- `FLOW_START_INTERVIEWS` log lines on the Call Tree and timeline will show either the Process Builder or Flow name after the chunk number ([#68][#68])

### Fixed

- Hide details, hide system calls and hide formulas on the call tree to work again ([#45][#45])

### Removed

- Timeline Shrink-to-fit checkbox was replaced with zoom feature ([#33][#33])

## [1.3.5] - December 2020

- Fix issue #7 Command 'lana.showLogFile' not found
- Fix issue #3 Cannot read property 'path' of undefined

## [1.3.4] - December 2020

- Fix issue #4 with Windows paths

## [1.3.3] - December 2020

- Synchronise versions

## [1.3.2] - December 2020

- Details for Visual Studio Code Marketplace listing
- Improvements to READMEs

## [1.3.1] - December 2020

- Small changes to command labels
- Improvements to READMEs

## [1.3] - September 2020

- When opening a source file, open at correct line.
- Misc Visual tweaks
- Add explorer menu item
- Provide more information when selecting log to download

<<<<<<< HEAD
<!-- Unreleased -->

[#423]: https://github.com/certinia/debug-log-analyzer/issues/423
=======
<!-- v1.10.1 -->

[#429]: https://github.com/certinia/debug-log-analyzer/issues/429
>>>>>>> 3d322e16

<!-- v1.10.0 -->

[#279]: https://github.com/certinia/debug-log-analyzer/issues/279
[#210]: https://github.com/certinia/debug-log-analyzer/issues/210
[#250]: https://github.com/certinia/debug-log-analyzer/issues/250
[#252]: https://github.com/certinia/debug-log-analyzer/issues/252
[#363]: https://github.com/certinia/debug-log-analyzer/issues/363
[#248]: https://github.com/certinia/debug-log-analyzer/issues/248
[#249]: https://github.com/certinia/debug-log-analyzer/issues/249
[#300]: https://github.com/certinia/debug-log-analyzer/issues/300

<!-- v1.7.1 -->

[#340]: https://github.com/certinia/debug-log-analyzer/issues/340
[#346]: https://github.com/certinia/debug-log-analyzer/issues/346

<!-- v1.7.0 -->

[#280]: https://github.com/certinia/debug-log-analyzer/issues/280
[#288]: https://github.com/certinia/debug-log-analyzer/issues/288
[#254]: https://github.com/certinia/debug-log-analyzer/issues/254
[#297]: https://github.com/certinia/debug-log-analyzer/issues/297
[#294]: https://github.com/certinia/debug-log-analyzer/issues/294
[#246]: https://github.com/certinia/debug-log-analyzer/issues/246
[#25]: https://github.com/certinia/debug-log-analyzer/issues/25
[#320]: https://github.com/certinia/debug-log-analyzer/issues/320
[#312]: https://github.com/certinia/debug-log-analyzer/issues/312
[#255]: https://github.com/certinia/debug-log-analyzer/issues/255

<!-- Older versions -->

[#11]: https://github.com/certinia/debug-log-analyzer/issues/11
[#18]: https://github.com/certinia/debug-log-analyzer/issues/18
[#22]: https://github.com/certinia/debug-log-analyzer/issues/22
[#33]: https://github.com/certinia/debug-log-analyzer/issues/33
[#34]: https://github.com/certinia/debug-log-analyzer/issues/34
[#42]: https://github.com/certinia/debug-log-analyzer/issues/42
[#45]: https://github.com/certinia/debug-log-analyzer/issues/45
[#48]: https://github.com/certinia/debug-log-analyzer/issues/48
[#50]: https://github.com/certinia/debug-log-analyzer/issues/50
[#52]: https://github.com/certinia/debug-log-analyzer/issues/52
[#63]: https://github.com/certinia/debug-log-analyzer/issues/63
[#66]: https://github.com/certinia/debug-log-analyzer/issues/66
[#68]: https://github.com/certinia/debug-log-analyzer/issues/68
[#73]: https://github.com/certinia/debug-log-analyzer/issues/73
[#81]: https://github.com/certinia/debug-log-analyzer/issues/81
[#87]: https://github.com/certinia/debug-log-analyzer/issues/87
[#95]: https://github.com/certinia/debug-log-analyzer/issues/95
[#97]: https://github.com/certinia/debug-log-analyzer/issues/97
[#99]: https://github.com/certinia/debug-log-analyzer/issues/99
[#108]: https://github.com/certinia/debug-log-analyzer/issues/108
[#91]: https://github.com/certinia/debug-log-analyzer/issues/91
[#88]: https://github.com/certinia/debug-log-analyzer/issues/88
[#90]: https://github.com/certinia/debug-log-analyzer/issues/90
[#112]: https://github.com/certinia/debug-log-analyzer/issues/112
[#123]: https://github.com/certinia/debug-log-analyzer/issues/123
[#114]: https://github.com/certinia/debug-log-analyzer/issues/114
[#130]: https://github.com/certinia/debug-log-analyzer/issues/130
[#131]: https://github.com/certinia/debug-log-analyzer/issues/131
[#137]: https://github.com/certinia/debug-log-analyzer/issues/137
[#135]: https://github.com/certinia/debug-log-analyzer/issues/135
[#139]: https://github.com/certinia/debug-log-analyzer/issues/139
[#23]: https://github.com/certinia/debug-log-analyzer/issues/23
[#142]: https://github.com/certinia/debug-log-analyzer/issues/142
[#163]: https://github.com/certinia/debug-log-analyzer/issues/163
[#180]: https://github.com/certinia/debug-log-analyzer/issues/180
[#187]: https://github.com/certinia/debug-log-analyzer/issues/187
[#188]: https://github.com/certinia/debug-log-analyzer/issues/188
[#212]: https://github.com/certinia/debug-log-analyzer/issues/212
[#199]: https://github.com/certinia/debug-log-analyzer/issues/199
[#219]: https://github.com/certinia/debug-log-analyzer/issues/219
[#129]: https://github.com/certinia/debug-log-analyzer/issues/129
[#238]: https://github.com/certinia/debug-log-analyzer/issues/238
[#242]: https://github.com/certinia/debug-log-analyzer/issues/242
[#235]: https://github.com/certinia/debug-log-analyzer/issues/235
[#264]: https://github.com/certinia/debug-log-analyzer/issues/264<|MERGE_RESOLUTION|>--- conflicted
+++ resolved
@@ -5,7 +5,6 @@
 The format is based on [Keep a Changelog](https://keepachangelog.com/en/1.0.0/),
 and this project adheres to [Semantic Versioning](https://semver.org/spec/v2.0.0.html).
 
-<<<<<<< HEAD
 ## [Unreleased]
 
 ### Changed
@@ -14,13 +13,12 @@
   - Show the pointer cursor by default when hovering the Timeline.
   - Show the grabbing cursor when the mouse is pressed down on the Timeline, to indicate drag is now possible.
   - Show the default cursor when hovering a Timeline event.
-=======
+
 ## [1.10.1] - 2023-10-26
 
 ### Fixed
 
 - Call Tree not showing `USER_DEBUG` content ([#429][#429])
->>>>>>> 3d322e16
 
 ## [1.10.0] - 2023-10-19
 
@@ -277,15 +275,13 @@
 - Add explorer menu item
 - Provide more information when selecting log to download
 
-<<<<<<< HEAD
 <!-- Unreleased -->
 
 [#423]: https://github.com/certinia/debug-log-analyzer/issues/423
-=======
+
 <!-- v1.10.1 -->
 
 [#429]: https://github.com/certinia/debug-log-analyzer/issues/429
->>>>>>> 3d322e16
 
 <!-- v1.10.0 -->
 
