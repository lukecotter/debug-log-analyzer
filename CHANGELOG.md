# Changelog

All notable changes to this project will be documented in this file.

The format is based on [Keep a Changelog](https://keepachangelog.com/en/1.0.0/),
and this project adheres to [Semantic Versioning](https://semver.org/spec/v2.0.0.html).

## [Unreleased]

### Changed

<<<<<<< HEAD
- Highlight and copy text to clipboard: Call Tree, Analysis and Database views ([#504][#504]).
  - Previously the highlighted text would be immediately cleared.
- Column totals for Grouped rows will now be shown inside the groups instead of on a seperate row ([#583][#583]).

### Fixed

- Performance regression of Call Tree rendering ([#581][#581]).
- Call Tree not correctly keeping position when rows where hidden / shown via Details and Debug Only ([#581][#581]).
=======
- Highlight and copy text to clipboard: Call Tree, Analysis and Database views. ([#504][#504])
  - Previously the highlighted text would be immediately cleared.
- Sharper timeline rending on HiDPI displays ([#588][#588]).

### Fixed

- Call Tree: Performance regression of Call Tree rendering ([#581][#581])
- Call Tree: Call Tree not correctly keeping position when rows where hidden / shown via Details and Debug Only ([#581][#581])
- Database: Call stack shows items horizontally instead of vertically ([#582][#582])
>>>>>>> e1e42cbb

## [1.16.1] - 2024-12-03

### Fixed

- Fixed search being triggered by and hijacking the "Find in Files" keybinding (CMD / CTRL + SHIFT + f) ([#537][#537]).
- Analysis: Total Time showing a higher value than it should ([#526][#526]).
- Analysis, Call Tree and Database search results not being consistent ([#536][#536]).

## [1.16.0] - 2024-07-23

### Added

- 🔍 Search the Log Analyzer: Timeline, Call Tree, Analysis and Database views all searchable ([#488][#488]).
- 🛠️ Call Tree filter by event type: filter down to specific event types e.g `EXCEPTION_THROWN` ([#382][#382]).
- ⬆️ Go To Call Tree button from the issue list ([#481][#481]).
- 📊 More ways to open the log analysis ([#506][#506]).
  - From the button on the editor title menu.
  - From the tab context menu (right clicking the editor tab).
- 📖 Brand new [documentation site](https://certinia.github.io/debug-log-analyzer) ([#65][#65]).

### Changed

- ⚡ Call Tree performance improvements: All operations should be 3X faster (including expanding, filtering and scrolling) ([#500][#500]).
- 🧊 Call Tree keeps focus on the visible rows after filtering / expanding([#481][#481]).
- ⬆️ Go to the Call Tree from the Timeline errors ([#481][#481]).
- ⚡ Faster Extension startup time: roughly 12 times faster and starts up time is less than 10ms.

## [1.14.1] - 2024-03-01

### Fixed

- `Log: Retrieve Apex Log And Show Analysis` not working ([#490][#490]).

## [1.14.0] - 2024-02-12

### Added

- View, Filter and Group by namespace on the Call Tree, Analysis + Database views ([#299][#299]).
  - View and Filter by namespace on the Call Tree, Analysis and Database views.
  - Group by namespace on the Analysis and Database views.

### Changed

- Apex Log Parsing is up to 3X faster ([#475][#475]).
- Go to file multiple workspace handling simplified ([#202][#202]).
  - Go to file from Call Tree will only ask you to select a workspace if more than one matching file is found in multiple workspaces, instead of everytime.

## [1.12.1] - 2023-12-11

### Fixed

- Unable to Save file when exporting CSV from Analysis or Database ([#461][#461]).

## [1.12.0] - 2023-12-05

### Added

- Debug Only Call Tree filtering ([#86][#86]).
  - Filters the Call Tree to show only debug statements with the context of the Call Stack.
- Percent value (of the total log time) in the self and total columns. Visually represent the percentage via a percent bar as well as a value e.g 100 (50%) ([#311][#311]).
  - This is show for both the Call Tree and Analysis.
- Show Log Parsing issues via notification bell ([#209][#209]).
  - Shows unsupported log event names + invalid log lines.
- Open Apex Log Analyzer from a dirty vscode editor ([#213][#213]).
  - Supports opening Apex Log Analyzer when a log is dragged and dropped into Salesforce Code Builder.
  - It allows for a log analysis to be shown when a file is deleted on local disk or a log is copy and pasted into an editor window without saving.

### Changed

- Show time taken for more events within the `Workflow:ApprovalProcessActions` Code Unit ([#336][#336]).
  - Estimates the time taken for some events without an exit event within `Workflow:ApprovalProcessActions` Code Unit e.g `WF_APPROVAl` + `WF_EMAIL_SENT`.
- Make dragging more obvious on the Timeline by showing different cursors ([#423][#423]).
  - Show the pointer cursor by default when hovering the Timeline.
  - Show the grabbing cursor when the mouse is pressed down on the Timeline, to indicate drag is now possible.
  - Show the default cursor when hovering a Timeline event.
- Timeline event marker clarity improvements ([#115][#115]).
  - Skipped-Lines and Max-Size-reached marker color from green to blue. Green normal mean things are ok, blue better represents information.
  - Added faint grey lines between the event markers to separates them. This helps when two error are next to each other.

## [1.10.4] - 2023-11-22

### Fixed

- Log Analysis not displaying if user path contained whitespace ([#447][#447]).

## [1.10.3] - 2023-11-07

### Fixed

- Call Tree Show Details not showing and hiding correctly ([#433][#433]).
- Infinite loading screen if file can not be found ([#435][#435]).
- Many cases of UI jumping in the Database view when rows and groups are clicked ([#434][#434]).

## [1.10.1] - 2023-10-26

### Fixed

- Call Tree not showing `USER_DEBUG` content ([#429][#429]).

## [1.10.0] - 2023-10-19

### Added

- Redesigned Navigation Bar ([#249][#249]).
  - Help moved to icon in top right.
  - Tabs now look and feel like vscode tabs.
  - Log title redesigned for a more modern feel.
  - Log Duration + Log Size now displayed as badges.
  - Log issues show in a separate dialog when the issues count tag is clicked on the navigation bar.
- Database View tweaks ([#279][#279]).
  - Show full SOQL/ DML text instead of truncating.
  - Show the detail panel by default, including call stack and SOQL issues.
- Database, Call Tree and Analysis View ([#279][#279]).
  - New sort icon (up and down arrow) when a column is in an unsorted state.
- Analysis View ([#279][#279]).
  - Show full event text instead of truncating.
- Show skeleton loading UIs / UI Outlines when waiting for the log to be processed e.g when running `Log: Retrieve Apex Log And Show Analysis` and `Log: Show Apex Log Analysis` ([#252][#252]).
  - This could be waiting for the log to download from the org or to be parsed and processed.
- What's new notification to open the change log on upgrades ([#210][#210]).
- Show the Certinia logo next to the currently opened Log Analyzer tab and next to the file name on the file list in the quick open menu ([#250][#250]).
- The Log Analyzer will be published as a pre-release extension weekly ([#300][#300]).
  - Click `Switch to Pre-Release Version` on the banner to get bleeding edge changes and help us to resolve bugs before the stable release.

### Changed

- Hyperlink styling to align with VSCode ([#248][#248]).

### Fixed

- `Export to CSV` not working when a log was opened in a new VSCode window and not associated to a workspace ([#363][#363]).

## [1.8.0]

Skipped due to adopting odd numbering for pre releases and even number for releases.

## [1.7.1] - 2023-08-10

### Fixed

- `Log: Show Apex Log Analysis` code lense not showing until another command is used first ([#340][#340]).
- Go to Call Tree from SOQL detail Call Stack on the Database View ([#346][#346]).

## [1.7.0] - 2023-08-04

### Added

- Call tree: Redesigned view ([#297][#297]).
  - All columns are sortable ascending or descending by clicking the header.
  - Child rows will be sorted within their parent.
  - The name column has 3 states call order, ascending or descending.
  - Columns for DML Count, SOQL Count, Throws Count, Rows Count, Total Time and Self Time.
  - Range filtering with min and max values for the Total Time and Self Time columns.
  - Keyboard navigation to move between selected rows. Use the up and down arrows for up and down and left and right to collapse or expand the tree.
  - Virtualised rows means much better performance.
- Analysis: Redesigned view ([#294][#294]).
  - All columns are sortable ascending or descending by clicking the header.
  - Columns to show Event Type, Aggregated Total Time and Aggregated Self Time.
  - Virtualised row rendered to greatly improve performance.
  - Group by Event Type to show aggregated totals for each type e.g See the Total Time for all `METHOD_ENTRY` events.
  - Keyboard navigation to move between selected rows. Use the up and down arrows for up and down.
- Analysis: Export data ([#25][#25]).
  - Copy data to clipboard directly from Analysis grid by focusing on the grid and using `ctrl + c` or `cmd + c`.
  - Export to CSV file using the `Export to CSV` action in the grid header menu.
- Database: Export data ([#25][#25]).
  - Copy data to clipboard directly from either the DML or SOQL grid by focusing on the grid and using `ctrl + c` or `cmd + c`.
  - Export to CSV file using the `Export to CSV` action in the grid header menu.
- Database: keyboard navigation ([#294][#294]).
  - Keyboard navigation to move between selected rows. Use the up and down arrows for up and down. Left and right arrows will hide / show the detail panel.

### Changed

- Increase the supported log size for the go to log hyperlink to larger than 50MB ([#254][#254]).
- Renamed `Log: Load Apex Log For Analysis` to `Log: Retrieve Apex Log And Show Analysis` ([#288][#288]).
- Improve performance of `Log: Retrieve Apex Log And Show Analysis` ([#255][#255]).
- Update minimum supported vscode version to v1.74.0 ([#280][#280]).
- Support for more undocumented log events such as `NBA_*`, `ORG_CACHE_*`, `SESSION_CACHE_*`, `FUNCTION_INVOCATION_*` and more ([#246][#246]).

### Fixed

- `ENTERING_MANAGED_PKG` events would wrongly have other events rollup into them ([#320][#320]).
  - Note: This now means some events will no longer be rolled up into `ENTERING_MANAGED_PKG`.
  - e.g `SOQL_BEGIN` will be between two `ENTERING_MANAGED_PKG` events instead of nested inside one.
- Database page scrolls up when a grouped row neat bottom of grid is clicked ([#312][#312]).

## [1.6.0] - 2023-05-19

### Added

- Redesigned Database tab ([#219][#219]).
  - All columns are sortable ascending /descending by clicking the header.
  - Added columns DML/ SOQL, Row Count, Total Time.
  - Added specific columns for SOQL Selectivity + Aggregations.
  - Added detail panel which is shown by clicking a row which shows the call stack for the specific DML / SOQL, clicking a link will go to the main call tree tab.
  - The detail panel also shows a list of potential SOQL performance issues.
  - Totals shown at the bottom of each column.
  - SOQL/ DML is grouped by name by default, grouping can be removed to show the SOQL/ DML as a flat list.
- `Log: Show Apex Log Analysis` code lens to the top of the currently open log file ([#199][#199]).
  - This is a faster way to open the analysis.
- Support for more file types when opening the analysis ([#199][#199]).
  - The analysis can now be shown for any `.log` or `.txt` file that starts with the Apex debug log header.
  - e.g `57.0 APEX_CODE,FINE;APEX_PROFILING,FINE;CALLOUT,NONE;DB,FINEST;NBA,INFO;SYSTEM,DEBUG;VALIDATION,INFO;VISUALFORCE,FINE;WAVE,INFO;WORKFLOW,INFO`
- The row count to the timeline tooltip for events which have one e.g `SOQL_EXECUTE_BEGIN`, `DML_BEGIN`, `SOSL_EXECUTE_BEGIN` ([#129][#129]).
- Call Tree - Breadcrumbs shown at the top when clicking a row ([#142][#142]).
- Call Tree - displaying variable value as well as variable names for `VARIABLE_ASSIGNMENT` events ([#235][#235]).
- Call Tree - pretty formatting of JSON in `VARIABLE_ASSIGNMENT` events ([#235][#235]).

### Changed

- Goto code from click to CMD/CTRL and click. Breadcrumbs are shown on click instead ([#142][#142]).
- End time of events that start before `MAXIMUM DEBUG LOG SIZE REACHED` but have no matching end event, will now have their duration end before the `MAXIMUM DEBUG LOG SIZE REACHED` instead of extending to the very end of the log ([#264][#264]).
  - This provides more accurate durations overall because we can not know what occurred during the `MAXIMUM DEBUG LOG SIZE REACHED` gap.

### Fixed

- Timeline not showing events if the event occurs outside the `EXECUTION_STARTED` + `EXECUTION_FINISHED` events ([#180][#180]).
- Timeline incorrectly showing some `VF_APEX_CALL_START` events when dealing with ApexPage messages ([#212][#212]).
- Timeline tooltip not shown when zooming ([#242][#242]).
- Font sizes not correctly scaling in some places ([#238][#238]).

## [1.5.2] - 2022-11-08

### Fixed

- Spaces not supported in output directory path when running `Log: Load Apex Log For Analysis` command ([#187][#187]).
- Fixes `ENTERING_MANAGED_PKG` events not being displayed on timeline ([#188][#188]).

## [1.5.1] - 2022-10-04

### Fixed

- Fixes custom timeline event colors not being used from vscode preferences ([#163][#163]).

## [1.5.0] - 2022-08-08

### Added

- Call Tree filtering to hide nodes where total duration is less than a given time ([#112][#112]).
- An `EXCEPTION_THROWN` marker (T) to supplement the`DML_BEGIN` (D) and `SOQL_EXECUTE_BEGIN` (S) markers on parent nodes ([#135][#135]).
- Some missing line types: `DUPLICATE_DETECTION_BEGIN`, `DUPLICATE_DETECTION_END` and `DUPLICATE_DETECTION_RULE_INVOCATION` ([#139][#139]).
- Salesforce Code Builder Support ([#23][#23]).
  - Apex Log Analyzer to be published to the Open VSX Registry as well as the VSCode Marketplace.

### Changed

- Rounded the log size on the `Log: Load Apex Log For Analysis` command results to 2DP ([#91][#91]).
- Improved log parsing to tolerate false exits ([#88][#88]).
  - Checks for false exits before un-winding the call stack, by checking down the stack to see if the EXIT matches something already on the stack.
- Greatly reduced CPU usage when Timeline is open but no changes are occurring ([#90][#90]).
- Improved performance getting log file from an org when using the `Log: Load Apex Log For Analysis` command ([#123][#123]).
- More easily differentiate between "Flows" and "Process Builders" in the timeline and call tree ([#114][#114]).
- Counts on Call Tree for Throw (T), DML (D) & SOQL (S) markers, which shows how many of each statement type are descendants of a node ([#135][#135]).

### Fixed

- Some detail lines not being shown on Call Tree ([#130][#130]).
- Tooltip not hiding when moving to a part of timeline where the tooltip should not be shown ([#131][#131]).
- Timeline background shown as black in some browsers ([#137][#137]).
- The TRUNCATED marker (for methods which were not complete at the end of the log) not being shown ([#135][#135]).
- The hide checkboxes not always un-hiding ([#135][#135]).
- Some NullPointers ([#135][#135]).

## [1.4.2] - 2022-03-14

### Fixed

- Timeline content disappearing when switching tabs + resizing ([#99][#99]).
- Timeline flickering/resizing when tooltip moved to bottom right ([#87][#87]).
- Timeline not displaying `VF_APEX_CALL_START` log events ([#97][#97]).
- Incorrect Total Time on status bar and analysis tab ([#95][#95]).
  - Now uses the timestamp of the last `EXECUTION_FINISHED` event to determine total time.
  - If there are no `EXECUTION_FINISHED` events the last event with a timestamp is used.
- Log parsing not handling both CRLF and LF line endings ([#108][#108]).

## [1.4.1] - 2022-01-06

### Changed

- Reduced extension size.

### Fixed

- Corrected README.md / CHANGELOG.md.

## [1.4.0] - 2022-01-06

### Added

- Database tab shows the methods each SOQL or DML statement was made from ([#11][#11]).
  - The method name can be clicked to navigate to it in the call tree.
- Timeline shows a tooltip for log events ([#52][#52]).
  - Shown when hovering the red (errors), blue (unexpected-end) and green (skipped-lines) sections on the timeline.
- Zoom on timeline ([#33][#33]).
  - zoom to an accuracy of 0.001ms, time markers are shown with a ms time value and white line e.g 9600.001 ms.
  - scroll up and down on the mouse to zoom in and out.
  - zoom is based on position of mouse pointer, ensuring that position is kept on screen when zoomed in or out.
  - scroll left and right on the mouse to move the time line left are right, when zoomed.
  - click the mouse down and drag to move the timeline around both in the x and y direction, when zoomed.
- Specify custom timeline event colors in vscode preferences ([#66][#66]).
- Support for all [known log event types](https://developer.salesforce.com/docs/atlas.en-us.apexcode.meta/apexcode/apex_debugging_system_log_console.htm) ([#81][#81]).
  - Includes events for `Database`, `Workflow`, `NBA`, `Validation`, `Callout`, `Apex Code`, `Apex Profiling`, `Visualforce` and `System` categories.

### Changed

- Convert from scala to typescript ([#22][#22] [#34][#34]).
- Load log shows loading feedback whilst waiting for logs to be retrieved ([#18][#18]).
- Open an empty log view whilst waiting for selected log to be downloaded, parsed and rendered ([#18][#18]).
- Log will be loaded from disk if previously downloaded ([#18][#18]).
- Renamed the `Log: Show Log Analysis` command to `Log: Show Apex Log Analysis` ([#48][#48]).
  - For consistency with the `Log: Load Apex Log For Analysis` command.
- Block text on call tree displayed on new lines rather than one line separated by a | character ([#50][#50]).
- Call tree shows text for all log lines and not just time taken ([#42][#42]).
- Faster log loading due to a change in how the JavaScript is loaded on the page ([#11][#11]).
- Faster log parsing and timeline rendering ([#63][#63]).
- Scroll on the Call Tree to allow scrolling content to top of screen instead of only the bottom ([#73][#73]).
- `FLOW_START_INTERVIEWS` log lines on the Call Tree and timeline will show either the Process Builder or Flow name after the chunk number ([#68][#68]).

### Fixed

- Hide details, hide system calls and hide formulas on the call tree to work again ([#45][#45]).

### Removed

- Timeline Shrink-to-fit checkbox was replaced with zoom feature ([#33][#33]).

## [1.3.5] - December 2020

- Fix issue #7 Command 'lana.showLogFile' not found.
- Fix issue #3 Cannot read property 'path' of undefined.

## [1.3.4] - December 2020

- Fix issue #4 with Windows paths.

## [1.3.3] - December 2020

- Synchronise versions.

## [1.3.2] - December 2020

- Details for Visual Studio Code Marketplace listing.
- Improvements to READMEs.

## [1.3.1] - December 2020

- Small changes to command labels.
- Improvements to READMEs.

## [1.3] - September 2020

- When opening a source file, open at correct line.
- Misc Visual tweaks.
- Add explorer menu item.
- Provide more information when selecting log to download.

<!-- Unreleased -->

[#504]: https://github.com/certinia/debug-log-analyzer/issues/504
[#581]: https://github.com/certinia/debug-log-analyzer/issues/581
<<<<<<< HEAD
[#583]: https://github.com/certinia/debug-log-analyzer/issues/583
=======
[#582]: https://github.com/certinia/debug-log-analyzer/issues/582
[#588]: https://github.com/certinia/debug-log-analyzer/issues/588
>>>>>>> e1e42cbb

<!-- 1.16.1 -->

[#537]: https://github.com/certinia/debug-log-analyzer/issues/537
[#526]: https://github.com/certinia/debug-log-analyzer/issues/526
[#536]: https://github.com/certinia/debug-log-analyzer/issues/536

<!-- v1.16.0 -->

[#488]: https://github.com/certinia/debug-log-analyzer/issues/488
[#382]: https://github.com/certinia/debug-log-analyzer/issues/382
[#506]: https://github.com/certinia/debug-log-analyzer/issues/506
[#500]: https://github.com/certinia/debug-log-analyzer/issues/500
[#65]: https://github.com/certinia/debug-log-analyzer/issues/65
[#481]: https://github.com/certinia/debug-log-analyzer/issues/481

<!-- v1.14.1 -->

[#490]: https://github.com/certinia/debug-log-analyzer/issues/490

<!-- v1.14.0 -->

[#475]: https://github.com/certinia/debug-log-analyzer/issues/475
[#299]: https://github.com/certinia/debug-log-analyzer/issues/299
[#202]: https://github.com/certinia/debug-log-analyzer/issues/202

<!-- v1.12.1 -->

[#461]: https://github.com/certinia/debug-log-analyzer/issues/461

<!-- v1.12.0 -->

[#311]: https://github.com/certinia/debug-log-analyzer/issues/311
[#336]: https://github.com/certinia/debug-log-analyzer/issues/336
[#213]: https://github.com/certinia/debug-log-analyzer/issues/213
[#86]: https://github.com/certinia/debug-log-analyzer/issues/86
[#115]: https://github.com/certinia/debug-log-analyzer/issues/115
[#423]: https://github.com/certinia/debug-log-analyzer/issues/423
[#209]: https://github.com/certinia/debug-log-analyzer/issues/209

<!-- v1.10.4 -->

[#447]: https://github.com/certinia/debug-log-analyzer/issues/447

<!-- v1.10.2 -->

[#434]: https://github.com/certinia/debug-log-analyzer/issues/434
[#435]: https://github.com/certinia/debug-log-analyzer/issues/435
[#433]: https://github.com/certinia/debug-log-analyzer/issues/433

<!-- v1.10.1 -->

[#429]: https://github.com/certinia/debug-log-analyzer/issues/429

<!-- v1.10.0 -->

[#279]: https://github.com/certinia/debug-log-analyzer/issues/279
[#210]: https://github.com/certinia/debug-log-analyzer/issues/210
[#250]: https://github.com/certinia/debug-log-analyzer/issues/250
[#252]: https://github.com/certinia/debug-log-analyzer/issues/252
[#363]: https://github.com/certinia/debug-log-analyzer/issues/363
[#248]: https://github.com/certinia/debug-log-analyzer/issues/248
[#249]: https://github.com/certinia/debug-log-analyzer/issues/249
[#300]: https://github.com/certinia/debug-log-analyzer/issues/300

<!-- v1.7.1 -->

[#340]: https://github.com/certinia/debug-log-analyzer/issues/340
[#346]: https://github.com/certinia/debug-log-analyzer/issues/346

<!-- v1.7.0 -->

[#280]: https://github.com/certinia/debug-log-analyzer/issues/280
[#288]: https://github.com/certinia/debug-log-analyzer/issues/288
[#254]: https://github.com/certinia/debug-log-analyzer/issues/254
[#297]: https://github.com/certinia/debug-log-analyzer/issues/297
[#294]: https://github.com/certinia/debug-log-analyzer/issues/294
[#246]: https://github.com/certinia/debug-log-analyzer/issues/246
[#25]: https://github.com/certinia/debug-log-analyzer/issues/25
[#320]: https://github.com/certinia/debug-log-analyzer/issues/320
[#312]: https://github.com/certinia/debug-log-analyzer/issues/312
[#255]: https://github.com/certinia/debug-log-analyzer/issues/255

<!-- Older versions -->

[#11]: https://github.com/certinia/debug-log-analyzer/issues/11
[#18]: https://github.com/certinia/debug-log-analyzer/issues/18
[#22]: https://github.com/certinia/debug-log-analyzer/issues/22
[#33]: https://github.com/certinia/debug-log-analyzer/issues/33
[#34]: https://github.com/certinia/debug-log-analyzer/issues/34
[#42]: https://github.com/certinia/debug-log-analyzer/issues/42
[#45]: https://github.com/certinia/debug-log-analyzer/issues/45
[#48]: https://github.com/certinia/debug-log-analyzer/issues/48
[#50]: https://github.com/certinia/debug-log-analyzer/issues/50
[#52]: https://github.com/certinia/debug-log-analyzer/issues/52
[#63]: https://github.com/certinia/debug-log-analyzer/issues/63
[#66]: https://github.com/certinia/debug-log-analyzer/issues/66
[#68]: https://github.com/certinia/debug-log-analyzer/issues/68
[#73]: https://github.com/certinia/debug-log-analyzer/issues/73
[#81]: https://github.com/certinia/debug-log-analyzer/issues/81
[#87]: https://github.com/certinia/debug-log-analyzer/issues/87
[#95]: https://github.com/certinia/debug-log-analyzer/issues/95
[#97]: https://github.com/certinia/debug-log-analyzer/issues/97
[#99]: https://github.com/certinia/debug-log-analyzer/issues/99
[#108]: https://github.com/certinia/debug-log-analyzer/issues/108
[#91]: https://github.com/certinia/debug-log-analyzer/issues/91
[#88]: https://github.com/certinia/debug-log-analyzer/issues/88
[#90]: https://github.com/certinia/debug-log-analyzer/issues/90
[#112]: https://github.com/certinia/debug-log-analyzer/issues/112
[#123]: https://github.com/certinia/debug-log-analyzer/issues/123
[#114]: https://github.com/certinia/debug-log-analyzer/issues/114
[#130]: https://github.com/certinia/debug-log-analyzer/issues/130
[#131]: https://github.com/certinia/debug-log-analyzer/issues/131
[#137]: https://github.com/certinia/debug-log-analyzer/issues/137
[#135]: https://github.com/certinia/debug-log-analyzer/issues/135
[#139]: https://github.com/certinia/debug-log-analyzer/issues/139
[#23]: https://github.com/certinia/debug-log-analyzer/issues/23
[#142]: https://github.com/certinia/debug-log-analyzer/issues/142
[#163]: https://github.com/certinia/debug-log-analyzer/issues/163
[#180]: https://github.com/certinia/debug-log-analyzer/issues/180
[#187]: https://github.com/certinia/debug-log-analyzer/issues/187
[#188]: https://github.com/certinia/debug-log-analyzer/issues/188
[#212]: https://github.com/certinia/debug-log-analyzer/issues/212
[#199]: https://github.com/certinia/debug-log-analyzer/issues/199
[#219]: https://github.com/certinia/debug-log-analyzer/issues/219
[#129]: https://github.com/certinia/debug-log-analyzer/issues/129
[#238]: https://github.com/certinia/debug-log-analyzer/issues/238
[#242]: https://github.com/certinia/debug-log-analyzer/issues/242
[#235]: https://github.com/certinia/debug-log-analyzer/issues/235
[#264]: https://github.com/certinia/debug-log-analyzer/issues/264<|MERGE_RESOLUTION|>--- conflicted
+++ resolved
@@ -7,28 +7,21 @@
 
 ## [Unreleased]
 
-### Changed
-
-<<<<<<< HEAD
+### Added
+
+- Column totals for Grouped rows will now be shown inside the groups instead of on a seperate row ([#583][#583]).
+
+### Changed
+
 - Highlight and copy text to clipboard: Call Tree, Analysis and Database views ([#504][#504]).
   - Previously the highlighted text would be immediately cleared.
-- Column totals for Grouped rows will now be shown inside the groups instead of on a seperate row ([#583][#583]).
-
-### Fixed
-
-- Performance regression of Call Tree rendering ([#581][#581]).
-- Call Tree not correctly keeping position when rows where hidden / shown via Details and Debug Only ([#581][#581]).
-=======
-- Highlight and copy text to clipboard: Call Tree, Analysis and Database views. ([#504][#504])
-  - Previously the highlighted text would be immediately cleared.
 - Sharper timeline rending on HiDPI displays ([#588][#588]).
 
 ### Fixed
 
-- Call Tree: Performance regression of Call Tree rendering ([#581][#581])
-- Call Tree: Call Tree not correctly keeping position when rows where hidden / shown via Details and Debug Only ([#581][#581])
+- Call Tree: Performance regression of Call Tree rendering ([#581][#581]).
+- Call Tree: Call Tree not correctly keeping position when rows where hidden / shown via Details and Debug Only ([#581][#581]).
 - Database: Call stack shows items horizontally instead of vertically ([#582][#582])
->>>>>>> e1e42cbb
 
 ## [1.16.1] - 2024-12-03
 
@@ -388,12 +381,9 @@
 
 [#504]: https://github.com/certinia/debug-log-analyzer/issues/504
 [#581]: https://github.com/certinia/debug-log-analyzer/issues/581
-<<<<<<< HEAD
-[#583]: https://github.com/certinia/debug-log-analyzer/issues/583
-=======
 [#582]: https://github.com/certinia/debug-log-analyzer/issues/582
 [#588]: https://github.com/certinia/debug-log-analyzer/issues/588
->>>>>>> e1e42cbb
+[#583]: https://github.com/certinia/debug-log-analyzer/issues/583
 
 <!-- 1.16.1 -->
 
