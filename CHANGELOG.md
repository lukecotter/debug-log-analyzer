# Changelog

All notable changes to this project will be documented in this file.

The format is based on [Keep a Changelog](https://keepachangelog.com/en/1.0.0/),
and this project adheres to [Semantic Versioning](https://semver.org/spec/v2.0.0.html).

## Unreleased

## Added

- Breadcrumbs shown above the calltree when clicking a row ([#142][#142])
<<<<<<< HEAD
- Redesigned Database tab ([#219][#219])
  - All columns are sortable ascending /descending by clicking the header
  - Added columns DML/ SOQL, Row Count, Total Time
  - Added specific columns for SOQL Selectivity + Aggregations
  - Added detail panel which is shown by clicking a row which shows the call stack for the specific DML / SOQL, clicking a link will go to the main call tree tab
  - Totals shown at the bottom of each column
=======
- `Log: Show Apex Log Analysis` code lens to the top of the currently open log file ([#199][#199])
  - This is a faster way to open the analysis
>>>>>>> 384a87ab

### Changed

- Goto code from click to CMD/CTRL and click. Breadcrumbs are shown on click instead ([#142][#142])
- Support more file types when showing the analysis ([#199][#199])
  - The analysis can now be shown for any `.log` or `.txt` file that starts with the Apex debug log header
  - e.g `57.0 APEX_CODE,FINE;APEX_PROFILING,FINE;CALLOUT,NONE;DB,FINEST;NBA,INFO;SYSTEM,DEBUG;VALIDATION,INFO;VISUALFORCE,FINE;WAVE,INFO;WORKFLOW,INFO`

### Fixed

- Timeline not showing events if the event occurs outside the `EXECUTION_STARTED` + `EXECUTION_FINISHED` events ([#180][#180])
- Timeline incorrectly showing some `VF_APEX_CALL_START` events when dealing with ApexPage messages ([#212][#212])

## [1.5.2] - 2022-11-08

### Fixed

- Spaces not supported in output directory path when running `Log: Load Apex Log For Analysis` command ([#187][#187])
- Fixes `ENTERING_MANAGED_PKG` events not being displayed on timeline ([#188][#188])

## [1.5.1] - 2022-10-04

### Fixed

- Fixes custom timeline event colors not being used from vscode preferences ([#163][#163])

## [1.5.0] - 2022-08-08

## Added

- Calltree filtering to hide nodes where total duration is less than a given time ([#112][#112])
- An `EXCEPTION_THROWN` marker (T) to supplement the`DML_BEGIN` (D) and `SOQL_EXECUTE_BEGIN` (S) markers on parent nodes ([#135][#135])
- Some missing line types: `DUPLICATE_DETECTION_BEGIN`, `DUPLICATE_DETECTION_END` and `DUPLICATE_DETECTION_RULE_INVOCATION` ([#139][#139])
- Salesforce Code Builder Support ([#23][#23])
  - Apex Log Analyzer to be published to the Open VSX Registry as well as the VSCode Marketplace

### Changed

- Rounded the log size on the `Log: Load Apex Log For Analysis` command results to 2DP ([#91][#91])
- Improved log parsing to tolerate false exits ([#88][#88])
  - Checks for false exits before un-winding the call stack, by checking down the stack to see if the EXIT matches something already on the stack.
- Greatly reduced CPU usage when Timeline is open but no changes are occurring ([#90][#90])
- Improved performance getting log file from an org when using the `Log: Load Apex Log For Analysis` command ([#123][#123])
- More easily differentiate between "Flows" and "Process Builders" in the timeline and call tree ([#114][#114])
- Counts on Calltree for Throw (T), DML (D) & SOQL (S) markers, which shows how many of each statement type are descendants of a node ([#135][#135])

### Fixed

- Some detail lines not being shown on calltree ([#130][#130])
- Tooltip not hiding when moving to a part of timeline where the tooltip should not be shown ([#131][#131])
- Timeline background shown as black in some browsers ([#137][#137])
- The TRUNCATED marker (for methods which were not complete at the end of the log) not being shown ([#135][#135])
- The hide checkboxes not always un-hiding ([#135][#135])
- Some NullPointers ([#135][#135])

## [1.4.2] - 2022-03-14

### Fixed

- Timeline content disappearing when switching tabs + resizing ([#99][#99])
- Timeline flickering/resizing when tooltip moved to bottom right ([#87][#87])
- Timeline not displaying `VF_APEX_CALL_START` log events ([#97][#97])
- Incorrect Totaltime on status bar and analysis tab ([#95][#95])
  - Now uses the timestamp of the last `EXECUTION_FINISHED` event to determine total time
  - If there are no `EXECUTION_FINISHED` events the last event with a timestamp is used
- Log parsing not handling both CRLF and LF line endings ([#108][#108])

## [1.4.1] - 2022-01-06

### Changed

- Reduced extension size

### Fixed

- Corrected README.md / CHANGELOG.md

## [1.4.0] - 2022-01-06

### Added

- Database tab shows the methods each SOQL or DML statement was made from ([#11][#11])
  - The method name can be clicked to navigate to it in the call tree
- Timeline shows a tooltip for log events ([#52][#52])
  - Shown when hovering the red (errors), blue (unexpected-end) and green (skipped-lines) sections on the timeline.
- Zoom on timeline ([#33][#33])
  - zoom to an accuracy of 0.001ms, time markers are shown with a ms time value and white line e.g 9600.001 ms
  - scroll up and down on the mouse to zoom in and out
  - zoom is based on position of mouse pointer, ensuring that position is kept on screen when zoomed in or out
  - scroll left and right on the mouse to move the time line left are right, when zoomed
  - click the mouse down and drag to move the timeline around both in the x and y direction, when zoomed
- Specify custom timeline event colors in vscode preferences ([#66][#66])
- Support for all [known log event types](https://developer.salesforce.com/docs/atlas.en-us.apexcode.meta/apexcode/apex_debugging_system_log_console.htm) ([#81][#81])
  - Includes events for `Database`, `Workflow`, `NBA`, `Validation`, `Callout`, `Apex Code`, `Apex Profiling`, `Visualforce` and `System` categories.

### Changed

- Convert from scala to typescript ([#22][#22] [#34][#34])
- Load log shows loading feedback whilst waiting for logs to be retrieved ([#18][#18])
- Open an empty log view whilst waiting for selected log to be downloaded, parsed and rendered ([#18][#18])
- Log will be loaded from disk if previously downloaded ([#18][#18])
- Renamed the `Log: Show Log Analysis` command to `Log: Show Apex Log Analysis` ([#48][#48])
  - For consistency with the `Log: Load Apex Log For Analysis` command
- Block text on call tree displayed on new lines rather than one line separated by a | character ([#50][#50])
- Call tree shows text for all log lines and not just time taken ([#42][#42])
- Faster log loading due to a change in how the JavaScript is loaded on the page ([#11][#11])
- Faster log parsing and timeline rendering ([#63][#63])
- Scroll on the calltree to allow scrolling content to top of screen instead of only the bottom ([#73][#73])
- `FLOW_START_INTERVIEWS` log lines on the calltree and timeline will show either the Process Builder or Flow name after the chunk number ([#68][#68])

### Fixed

- Hide details, hide system calls and hide formulas on the call tree to work again ([#45][#45])

### Removed

- Timeline Shrink-to-fit checkbox was replaced with zoom feature ([#33][#33])

## [1.3.5] - December 2020

- Fix issue #7 Command 'lana.showLogFile' not found
- Fix issue #3 Cannot read property 'path' of undefined

## [1.3.4] - December 2020

- Fix issue #4 with Windows paths

## [1.3.3] - December 2020

- Synchronise versions

## [1.3.2] - December 2020

- Details for Visual Studio Code Marketplace listing
- Improvements to READMEs

## [1.3.1] - December 2020

- Small changes to command labels
- Improvements to READMEs

## [1.3] - September 2020

- When opening a source file, open at correct line.
- Misc Visual tweaks
- Add explorer menu item
- Provide more information when selecting log to download

[#11]: https://github.com/financialforcedev/debug-log-analyzer/issues/11
[#18]: https://github.com/financialforcedev/debug-log-analyzer/issues/18
[#22]: https://github.com/financialforcedev/debug-log-analyzer/issues/22
[#33]: https://github.com/financialforcedev/debug-log-analyzer/issues/33
[#34]: https://github.com/financialforcedev/debug-log-analyzer/issues/34
[#42]: https://github.com/financialforcedev/debug-log-analyzer/issues/42
[#45]: https://github.com/financialforcedev/debug-log-analyzer/issues/45
[#48]: https://github.com/financialforcedev/debug-log-analyzer/issues/48
[#50]: https://github.com/financialforcedev/debug-log-analyzer/issues/50
[#52]: https://github.com/financialforcedev/debug-log-analyzer/issues/52
[#63]: https://github.com/financialforcedev/debug-log-analyzer/issues/63
[#66]: https://github.com/financialforcedev/debug-log-analyzer/issues/66
[#68]: https://github.com/financialforcedev/debug-log-analyzer/issues/68
[#73]: https://github.com/financialforcedev/debug-log-analyzer/issues/73
[#81]: https://github.com/financialforcedev/debug-log-analyzer/issues/81
[#87]: https://github.com/financialforcedev/debug-log-analyzer/issues/87
[#95]: https://github.com/financialforcedev/debug-log-analyzer/issues/95
[#97]: https://github.com/financialforcedev/debug-log-analyzer/issues/97
[#99]: https://github.com/financialforcedev/debug-log-analyzer/issues/99
[#108]: https://github.com/financialforcedev/debug-log-analyzer/issues/108
[#91]: https://github.com/financialforcedev/debug-log-analyzer/issues/91
[#88]: https://github.com/financialforcedev/debug-log-analyzer/issues/88
[#90]: https://github.com/financialforcedev/debug-log-analyzer/issues/90
[#112]: https://github.com/financialforcedev/debug-log-analyzer/issues/112
[#123]: https://github.com/financialforcedev/debug-log-analyzer/issues/123
[#114]: https://github.com/financialforcedev/debug-log-analyzer/issues/114
[#130]: https://github.com/financialforcedev/debug-log-analyzer/issues/130
[#131]: https://github.com/financialforcedev/debug-log-analyzer/issues/131
[#137]: https://github.com/financialforcedev/debug-log-analyzer/issues/137
[#135]: https://github.com/financialforcedev/debug-log-analyzer/issues/135
[#139]: https://github.com/financialforcedev/debug-log-analyzer/issues/139
[#23]: https://github.com/financialforcedev/debug-log-analyzer/issues/23
[#142]: https://github.com/financialforcedev/debug-log-analyzer/issues/142
[#163]: https://github.com/financialforcedev/debug-log-analyzer/issues/163
[#180]: https://github.com/financialforcedev/debug-log-analyzer/issues/180
[#187]: https://github.com/financialforcedev/debug-log-analyzer/issues/187
[#188]: https://github.com/financialforcedev/debug-log-analyzer/issues/188
<<<<<<< HEAD
[#219]: https://github.com/financialforcedev/debug-log-analyzer/issues/219
=======
[#212]: https://github.com/financialforcedev/debug-log-analyzer/issues/212
[#199]: https://github.com/financialforcedev/debug-log-analyzer/issues/199
>>>>>>> 384a87ab
<|MERGE_RESOLUTION|>--- conflicted
+++ resolved
@@ -10,17 +10,14 @@
 ## Added
 
 - Breadcrumbs shown above the calltree when clicking a row ([#142][#142])
-<<<<<<< HEAD
+- `Log: Show Apex Log Analysis` code lens to the top of the currently open log file ([#199][#199])
+  - This is a faster way to open the analysis
 - Redesigned Database tab ([#219][#219])
   - All columns are sortable ascending /descending by clicking the header
   - Added columns DML/ SOQL, Row Count, Total Time
   - Added specific columns for SOQL Selectivity + Aggregations
   - Added detail panel which is shown by clicking a row which shows the call stack for the specific DML / SOQL, clicking a link will go to the main call tree tab
   - Totals shown at the bottom of each column
-=======
-- `Log: Show Apex Log Analysis` code lens to the top of the currently open log file ([#199][#199])
-  - This is a faster way to open the analysis
->>>>>>> 384a87ab
 
 ### Changed
 
@@ -206,9 +203,6 @@
 [#180]: https://github.com/financialforcedev/debug-log-analyzer/issues/180
 [#187]: https://github.com/financialforcedev/debug-log-analyzer/issues/187
 [#188]: https://github.com/financialforcedev/debug-log-analyzer/issues/188
-<<<<<<< HEAD
-[#219]: https://github.com/financialforcedev/debug-log-analyzer/issues/219
-=======
 [#212]: https://github.com/financialforcedev/debug-log-analyzer/issues/212
 [#199]: https://github.com/financialforcedev/debug-log-analyzer/issues/199
->>>>>>> 384a87ab
+[#219]: https://github.com/financialforcedev/debug-log-analyzer/issues/219