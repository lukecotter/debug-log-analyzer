--- conflicted
+++ resolved
@@ -19,13 +19,8 @@
     "jest-environment-jsdom": "^29.7.0",
     "lint-staged": "^15.2.11",
     "prettier": "^3.4.2",
-<<<<<<< HEAD
     "prettier-plugin-organize-imports": "^4.1.0",
-    "rollup": "^4.28.1",
-=======
-    "prettier-plugin-organize-imports": "^3.2.4",
     "rollup": "^4.29.1",
->>>>>>> f3218708
     "rollup-plugin-copy": "^3.5.0",
     "rollup-plugin-minify-html": "^1.0.0",
     "rollup-plugin-polyfill-node": "^0.13.0",
