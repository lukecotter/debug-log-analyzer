{
  "name": "lana-ws",
  "private": true,
  "workspaces": [
    "lana",
    "log-viewer"
  ],
  "devDependencies": {
<<<<<<< HEAD
=======
    "@swc/core": "^1.3.58",
    "@swc/jest": "^0.2.26",
>>>>>>> a4f684ef
    "@types/jest": "^29.5.1",
    "husky": "^8.0.0",
    "jest": "^29.5.0",
    "jest-environment-jsdom": "^29.5.0",
    "lint-staged": "^13.0.3",
    "prettier": "^2.7.1",
    "rollup-plugin-copy": "^3.4.0",
    "ts-jest": "^29.1.0"
  },
  "scripts": {
    "build": "NODE_ENV=production npm run build:dev",
    "build:dev": "rm -rf lana/out && rollup -c rollup.config.mjs",
    "watch": "rm -rf lana/out && rollup -w -c rollup.config.mjs",
    "prepare": "husky install",
    "lint": "eslint . --ext ts",
    "test": "jest",
    "test:ci": "jest --runInBand"
  },
  "lint-staged": {
    "*.{ts,css,md}": "prettier --write"
  }
}<|MERGE_RESOLUTION|>--- conflicted
+++ resolved
@@ -6,19 +6,15 @@
     "log-viewer"
   ],
   "devDependencies": {
-<<<<<<< HEAD
-=======
     "@swc/core": "^1.3.58",
     "@swc/jest": "^0.2.26",
->>>>>>> a4f684ef
     "@types/jest": "^29.5.1",
     "husky": "^8.0.0",
     "jest": "^29.5.0",
     "jest-environment-jsdom": "^29.5.0",
     "lint-staged": "^13.0.3",
     "prettier": "^2.7.1",
-    "rollup-plugin-copy": "^3.4.0",
-    "ts-jest": "^29.1.0"
+    "rollup-plugin-copy": "^3.4.0"
   },
   "scripts": {
     "build": "NODE_ENV=production npm run build:dev",
