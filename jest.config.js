const defaultConfig = {
  testEnvironment: 'node',
  moduleNameMapper: {
    '^(\\.{1,2}/.*)\\.js$': '$1',
  },
  transform: {
    '^.+\\.(ts|js)?$': [
      '@swc/jest',
      {
        jsc: {
          target: 'esnext',
          parser: { decorators: true, syntax: 'typescript' },
        },
      },
    ],
  },
<<<<<<< HEAD
  extensionsToTreatAsEsm: ['.ts', '.tsx'],
};
=======
  transformIgnorePatterns: [
    // allow lit/@lit transformation
    '<rootDir>/node_modules/(?!@?lit)',
  ],
  testPathIgnorePatterns: ['<rootDir>/node_modules/', '<rootDir>/out/'],
  extensionsToTreatAsEsm: ['.ts', '.tsx'],
};

>>>>>>> 13e5c409
/** @type {import('@jest/types').Config.InitialOptions} */
export default {
  projects: [
    {
      ...defaultConfig,
      displayName: 'log-viewer',
      rootDir: '<rootDir>/log-viewer',
<<<<<<< HEAD
      transformIgnorePatterns: [
        // allow lit/@lit transformation
        '<rootDir>/node_modules/(?!@?lit)',
      ],
      testPathIgnorePatterns: ['<rootDir>/node_modules/', '<rootDir>/out/'],
=======
    },
    {
      ...defaultConfig,
      displayName: 'lana',
      rootDir: '<rootDir>/lana',
>>>>>>> 13e5c409
    },
  ],
};<|MERGE_RESOLUTION|>--- conflicted
+++ resolved
@@ -14,19 +14,10 @@
       },
     ],
   },
-<<<<<<< HEAD
-  extensionsToTreatAsEsm: ['.ts', '.tsx'],
-};
-=======
-  transformIgnorePatterns: [
-    // allow lit/@lit transformation
-    '<rootDir>/node_modules/(?!@?lit)',
-  ],
   testPathIgnorePatterns: ['<rootDir>/node_modules/', '<rootDir>/out/'],
   extensionsToTreatAsEsm: ['.ts', '.tsx'],
 };
 
->>>>>>> 13e5c409
 /** @type {import('@jest/types').Config.InitialOptions} */
 export default {
   projects: [
@@ -34,19 +25,15 @@
       ...defaultConfig,
       displayName: 'log-viewer',
       rootDir: '<rootDir>/log-viewer',
-<<<<<<< HEAD
-      transformIgnorePatterns: [
-        // allow lit/@lit transformation
-        '<rootDir>/node_modules/(?!@?lit)',
-      ],
-      testPathIgnorePatterns: ['<rootDir>/node_modules/', '<rootDir>/out/'],
-=======
     },
     {
       ...defaultConfig,
       displayName: 'lana',
       rootDir: '<rootDir>/lana',
->>>>>>> 13e5c409
+      transformIgnorePatterns: [
+        // allow lit/@lit transformation
+        '<rootDir>/node_modules/(?!@?lit)',
+      ],
     },
   ],
 };